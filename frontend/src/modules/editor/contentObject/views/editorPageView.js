// LICENCE https://github.com/adaptlearning/adapt_authoring/blob/master/LICENSE
define(function(require){
  var Backbone = require('backbone');
  var Origin = require('core/origin');
  var ArticleModel = require('core/models/articleModel');
  var EditorOriginView = require('../../global/views/editorOriginView');
  var EditorPageArticleView = require('./editorPageArticleView');
  var EditorPasteZoneView = require('../../global/views/editorPasteZoneView');

  var EditorPageView = EditorOriginView.extend({
    className: 'page',
    tagName: 'div',
    childrenCount: 0,
    childrenRenderedCount: 0,

    events: _.extend({}, EditorOriginView.prototype.events, {
<<<<<<< HEAD
      'click .add-article': 'addArticle',
      'click .page-edit-button': 'openContextMenu',
=======
      'click a.add-article': 'addNewArticle',
      'click a.page-edit-button': 'openContextMenu',
>>>>>>> f9072c3c
      'dblclick .page-detail': 'loadPageEdit',
      'click .paste-cancel': 'onPasteCancel'
    }),

    preRender: function() {
      var id = this.model.get('_id');
      var originEvents = {
        'editorView:removeSubViews': this.remove,
        'pageView:itemRendered': this.evaluateChildStatus
      };
      originEvents['editorView:moveArticle:' + id] = this.render;
      originEvents['editorView:pasted:' + id] = this.onPaste;
      this.listenTo(Origin, originEvents);
    },

    render: function() {
      var returnVal = EditorOriginView.prototype.render.apply(this, arguments);

      this.addArticleViews();

      return returnVal;
    },

    postRender: function() {
      this.resize();
    },

    resize: function() {
      _.defer(_.bind(function() {
        var windowHeight = $(window).height();
        this.$el.height(windowHeight - this.$el.offset().top);
      }, this));
    },

    evaluateChildStatus: function() {
      this.childrenRenderedCount++;
    },

    addArticleViews: function() {
      this.$('.page-articles').empty();
      Origin.trigger('editorPageView:removePageSubViews');
      // Insert the 'pre' paste zone for articles
      var prePasteArticle = new ArticleModel({
        _parentId: this.model.get('_id'),
        _type: 'article',
        _pasteZoneSortOrder: 1
      });
      this.$('.page-articles').append(new EditorPasteZoneView({ model: prePasteArticle }).$el);
      // Iterate over each article and add it to the page
      this.model.fetchChildren(_.bind(function(children) {
        for(var i = 0, count = children.length; i < count; i++) {
          if(children[i].get('_type') !== 'article') {
            continue;
          }
          this.addArticleView(children[i]);
        }
      }, this));
    },

    addArticleView: function(articleModel, scrollIntoView) {
      scrollIntoView = scrollIntoView || false;

      var newArticleView = new EditorPageArticleView({ model: articleModel });
      var sortOrder = articleModel.get('_sortOrder');
      var $articles = this.$('.page-articles .article');
      var index = sortOrder > 0 ? sortOrder-1 : undefined;
      var shouldAppend = index === undefined || index >= $articles.length || $articles.length === 0;

      if(shouldAppend) { // add to the end of the article
        this.$('.page-articles').append(newArticleView.$el);
      } else { // 'splice' block into the new position
        $($articles[index]).before(newArticleView.$el);
      }

      if (scrollIntoView) {
        $.scrollTo(newArticleView.$el, 200);
      }
      // Increment the 'sortOrder' property
      articleModel.set('_pasteZoneSortOrder', sortOrder++);
      // Post-article paste zone - sort order of placeholder will be one greater
      this.$('.page-articles').append(new EditorPasteZoneView({ model: articleModel }).$el);
      return newArticleView;
    },

    addNewArticle: function(event) {
      event && event.preventDefault();
      (new ArticleModel()).save({
        title: Origin.l10n.t('app.placeholdernewarticle'),
        displayTitle: Origin.l10n.t('app.placeholdernewarticle'),
        body: '',
        _parentId: this.model.get('_id'),
        _courseId: Origin.editor.data.course.get('_id'),
        _type:'article'
      }, {
        success: _.bind(function(model, response, options) {
          var articleView = this.addArticleView(model);
          articleView._skipRender = true; // prevent render of blocks in postRender
          articleView.addBlock();
        }, this),
        error: function() {
          Origin.Notify.alert({
            type: 'error',
            text: Origin.l10n.t('app.erroraddingarticle')
          });
        }
      });
    },

    loadPageEdit: function(event) {
      event && event.preventDefault();
      var courseId = this.model.get('_courseId');
      var id = this.model.get('_id');
       Origin.router.navigateTo('editor/' + courseId + '/page/' + id + '/edit');
    },

    // TODO fragile HACK, refactor context menu code to allow what I want to do later...
    openContextMenu: function(event) {
      if(!event) return console.log('Error: needs a current target to attach the menu to...');
      event.preventDefault();
      event.stopPropagation();

      var fakeModel = new Backbone.Model({ _id: this.model.get('_id'), _type: 'page-min' });
      var fakeView = new Backbone.View({ model: fakeModel });

      this.listenTo(fakeView, {
        'contextMenu:page-min:edit': this.loadPageEdit,
        'contextMenu:page-min:copyID': this.onCopyID
      });
      Origin.trigger('contextMenu:open', fakeView, event);
    },

    onPaste: function(data) {
      (new ArticleModel({ _id: data._id })).fetch({
        success: _.bind(function(model) {
          this.addArticleView(model);
        }, this),
        error: function(data) {
          Origin.Notify.alert({
            type: 'error',
            text: 'app.errorfetchingdata'
          });
        }
      });
    }
  }, {
    template: 'editorPage'
  });

  return EditorPageView;
});<|MERGE_RESOLUTION|>--- conflicted
+++ resolved
@@ -14,13 +14,8 @@
     childrenRenderedCount: 0,
 
     events: _.extend({}, EditorOriginView.prototype.events, {
-<<<<<<< HEAD
-      'click .add-article': 'addArticle',
+      'click .add-article': 'addNewArticle',
       'click .page-edit-button': 'openContextMenu',
-=======
-      'click a.add-article': 'addNewArticle',
-      'click a.page-edit-button': 'openContextMenu',
->>>>>>> f9072c3c
       'dblclick .page-detail': 'loadPageEdit',
       'click .paste-cancel': 'onPasteCancel'
     }),
