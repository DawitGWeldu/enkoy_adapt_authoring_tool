--- conflicted
+++ resolved
@@ -3,11 +3,8 @@
     border: 1px solid #D3E2E5;
     position: relative;
     margin-bottom: 20px;
-<<<<<<< HEAD
     padding-top: 10px;
-=======
     border-radius: 3px;
->>>>>>> 4458c4b4
 
     &-inner {
         padding: 15px;
