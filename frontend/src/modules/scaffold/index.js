define([
  'core/origin',
  'core/helpers',
  './schemas',
  'backbone-forms',
  'backbone-forms-lists',
  './backboneFormsOverrides',
  './views/scaffoldAssetView',
  './views/scaffoldAssetItemView',
  './views/scaffoldCodeEditorView',
  './views/scaffoldColourPickerView',
  './views/scaffoldDisplayTitleView',
  './views/scaffoldItemsModalView',
  './views/scaffoldListView',
  './views/scaffoldTagsView',
  './views/scaffoldUsersView'
], function(Origin, Helpers, Schemas, BackboneForms, BackboneFormsLists, Overrides, ScaffoldAssetView, ScaffoldAssetItemView, ScaffoldCodeEditorView, ScaffoldColourPickerView, ScaffoldDisplayTitleView, ScaffoldItemsModalView, ScaffoldListView, ScaffoldTagsView, ScaffoldUsersView) {

  var Scaffold = {};
  var builtSchemas = {};
  var alternativeModel;
  var alternativeAttribute;
  var currentModel;
  var currentForm;
  var ActiveItemsModal = 0;
  var isOverlayActive = false;
  var defaultValidators = Object.keys(Backbone.Form.validators);
  var customValidators = [];
  var customTemplates = [];

  Backbone.Form.editors.List.Modal.ModalAdapter = ScaffoldItemsModalView;

  function onScaffoldUpdateSchemas(callback, context) {
    Origin.trigger('schemas:loadData', function() {
      builtSchemas = {};
      callback.apply(context);
    });
  }

  function generateFieldObject(field, key) {
    var fieldType = field.type;
    var isFieldTypeObject = fieldType === 'object';
    var inputType = field.inputType;
    var items = field.items;
    var itemsProperties = items && items.properties;
    var itemsInputType = items && items.inputType;
    var confirmDelete = Origin.l10n.t('app.confirmdelete');

    var getTitle = function() {
      var title = field.title;

      if (title) {
        return title;
      }

      if (!isFieldTypeObject) {
        return Backbone.Form.Field.prototype.createTitle.call({ key: key });
      }
    };

    var getType = function() {
      if (inputType) {
        return inputType;
      }

      if (isFieldTypeObject) {
        return 'Object';
      }

      if (itemsProperties && Backbone.Form.editors[itemsInputType]) {
        return itemsInputType;
      }

      if (fieldType === 'array') {
        return 'List';
      }
    };

    var getValidators = function() {
      var validators = field.validators || [];

      for (var i = 0, j = validators.length; i < j; i++) {
        var validator = validators[i];

        if (!validator) continue;

        var isDefaultValidator = !Array.isArray(validator) && _.isObject(validator) ||
          _.contains(defaultValidators, validator);

        if (isDefaultValidator) continue;

        var customValidator = _.findWhere(customValidators, { name: validator });

        if (customValidator) {
          validators[i] = customValidator.validatorMethod;
          continue;
        }

        validators[i] = '';

        console.log('No validator of that sort – please register "' + validator +
          '" by using Origin.scaffold.addCustomValidator("' + validator +
          '", validatorMethod);');
      }

      return validators.filter(Boolean);
    };

    var fieldObject = {
      confirmDelete: itemsProperties ? confirmDelete : field.confirmDelete,
      default: field.default,
      editorAttrs: field.editorAttrs,
      editorClass: field.editorClass,
      fieldAttrs: field.fieldAttrs,
      fieldClass: field.fieldClass,
      help: field.help,
      itemType: itemsProperties ? 'Object' : itemsInputType,
      inputType: inputType,
      legend: field.legend,
      subSchema: isFieldTypeObject ? field.properties : itemsProperties || items,
      title: getTitle(),
      titleHTML: field.titleHTML,
      type: getType(),
      validators: getValidators()
    };

    if (_.isObject(inputType)) {
      // merge nested inputType attributes into fieldObject
      fieldObject = _.extend(fieldObject, inputType);
    }

    return fieldObject;
  }

  function setUpSchemaFields(field, key, schema, scaffoldSchema) {
    scaffoldSchema[key] = generateFieldObject(field, key);

    var objectSchema = schema[key].properties || schema[key].subSchema;
    var scaffoldObjectSchema = scaffoldSchema[key].subSchema;

    for (var i in objectSchema) {
      if (objectSchema.hasOwnProperty(i)) {
        setUpSchemaFields(objectSchema[i], i, objectSchema, scaffoldObjectSchema);
      }
    }
  }

  function buildSchema(schema, options, type) {
    // these types of schemas change frequently and cannot be cached
    var isVolatileType = _.contains([
      'course',
      'config',
      'article',
      'block',
      'component'
    ], type);

    var builtSchema = builtSchemas[type];

    if (!isVolatileType && builtSchema) {
      return builtSchema;
    }

    var scaffoldSchema = {};

    for (var key in schema) {
      if (!schema.hasOwnProperty(key)) continue;

      var field = schema[key];
      var nestedProps = field.properties;

      if (!options.isTheme || !nestedProps) {
        setUpSchemaFields(field, key, schema, scaffoldSchema);
        continue;
      }

      // process nested properties on edit theme page
      for (var innerKey in nestedProps) {
        if (!nestedProps.hasOwnProperty(innerKey)) continue;
        setUpSchemaFields(nestedProps[innerKey], innerKey, nestedProps, scaffoldSchema);
      }
    }

    // only cache non-volatile types
    if (!isVolatileType) {
      builtSchemas[type] = scaffoldSchema;
    }

    return scaffoldSchema;
  }

  function buildFieldsets(schema, options) {
    var fieldsets = {
      general: { key: 'general', legend: Origin.l10n.t('app.scaffold.general'), fields: [] },
      properties: { key: 'properties', legend: Origin.l10n.t('app.scaffold.properties'), fields: [] },
      settings: { key: 'settings', legend: Origin.l10n.t('app.scaffold.settings'), fields: [] },
      extensions: { key: 'extensions', legend: Origin.l10n.t('app.scaffold.extensions'), fields: [ '_extensions' ] }
    };

    for (var key in schema) {
      if (!schema.hasOwnProperty(key) || key === '_extensions') continue;

      var value = schema[key];
      var nestedProps = value.properties;

      if (value.isSetting) {
        fieldsets.settings.fields.push(key);
        continue;
      }

      if (value.type !== 'object') {
        fieldsets.general.fields.push(key);
        continue;
      }

      // if value is an object, give it some rights and add it as field set
      if (fieldsets[key]) {
        fieldsets[key].fields.push(key);
<<<<<<< HEAD
      } else if (options.isTheme) { // Check for nested properties on edit theme page
        var innerFieldSets = [];
        for (var innerKey in nestedProps) {
          innerFieldSets.push(innerKey)
          schema[innerKey] = _.pick(nestedProps[innerKey], 'default', 'help', 'inputType', 'title', 'type');
        }
        var legend = value.title || Helpers.keyToTitleString(key);
        fieldsets[key] = { key: key, legend: legend, fields: innerFieldSets };
      } else {
        fieldsets[key] = { key: key, legend: Helpers.keyToTitleString(key), fields: [ key ] };
=======
        continue;
>>>>>>> f5adc195
      }

      fieldsets[key] = {
        key: key,
        legend: value.title || Helpers.keyToTitleString(key),
        fields: [ key ]
      };
    }

    if (!schema._extensions) {
      delete fieldsets.extensions;
    }

    if (!fieldsets.settings.fields.length) {
      delete fieldsets.settings;
    }

    if (!fieldsets.properties.fields.length) {
      delete fieldsets.properties;
    }

    return _.values(fieldsets);
  }

  Scaffold.buildForm = function(options) {
    var model = options.model;
    var type = model.get('_type') || model._type || options.schemaType;
    options.isTheme = false;

    switch (type) {
      case 'menu':
      case 'page':
        type = 'contentobject';
        break;
      case 'component':
        type = model.get('_component');
        break;
      case 'theme':
        type = options.schemaType;
        options.isTheme = true;
    }

    var schema = new Schemas(type);
    if (options.isTheme) {
      schema = schema.variables;
    }
    options.model.schema = buildSchema(schema, options, type);
    options.fieldsets = buildFieldsets(schema, options);
    alternativeModel = options.alternativeModelToSave;
    alternativeAttribute = options.alternativeAttributeToSave;
    currentModel = options.model;
    currentForm = new Backbone.Form(options).render();

    return currentForm;
  };

  Scaffold.addCustomField = function(fieldName, view, overwrite) {
    if (Backbone.Form.editors[fieldName] && !overwrite) {
      console.log('Sorry, the custom field you’re trying to add already exists');
    } else {
      Backbone.Form.editors[fieldName] = view;
    }
  };

  Scaffold.addCustomTemplate = function(templateName, template, overwrite) {
    if (!templateName || !template) {
      return console.log('Custom templates need a name and template');
    }

    if (customTemplates[templateName] && !overwrite) {
      console.log('Sorry, the custom template you’re trying to add already exists');
    } else {
      customTemplates[templateName] = template;
    }
  };

  Scaffold.addCustomValidator = function(name, validatorMethod) {
    if (!name || !validatorMethod) {
      console.log('Custom validators need a name and validatorMethod');
    } else {
      customValidators.push({ name: name, validatorMethod: validatorMethod });
    }
  };

  // example of customValidator
  /*Scaffold.addCustomValidator('title', function(value, formValues) {
    var err = {
      type: 'username',
      message: 'Usernames must be at least three characters long'
    };

    if (value.length < 3) return err;
  });*/

  Scaffold.getCurrentModel = function() { return currentModel; };
  Scaffold.getCurrentForm = function() { return currentForm; };
  Scaffold.getAlternativeModel = function() { return alternativeModel; };
  Scaffold.getAlternativeAttribute = function() { return alternativeAttribute; };
  Scaffold.getCurrentActiveModals = function() { return ActiveItemsModal; };
  Scaffold.isOverlayActive = function() { return isOverlayActive; };
  Scaffold.setOverlayActive = function(booleanValue) { isOverlayActive = booleanValue; };
  Scaffold.addCustomField('Boolean', Backbone.Form.editors.Checkbox);
  Scaffold.addCustomField('QuestionButton', Backbone.Form.editors.Text);

  Origin.on({
    'scaffold:updateSchemas': onScaffoldUpdateSchemas,
    'scaffold:increaseActiveModals': function() { ActiveItemsModal++; },
    'scaffold:decreaseActiveModals': function() { ActiveItemsModal--; },
  });

  Origin.scaffold = Scaffold;

});<|MERGE_RESOLUTION|>--- conflicted
+++ resolved
@@ -201,7 +201,6 @@
       if (!schema.hasOwnProperty(key) || key === '_extensions') continue;
 
       var value = schema[key];
-      var nestedProps = value.properties;
 
       if (value.isSetting) {
         fieldsets.settings.fields.push(key);
@@ -213,29 +212,27 @@
         continue;
       }
 
-      // if value is an object, give it some rights and add it as field set
       if (fieldsets[key]) {
         fieldsets[key].fields.push(key);
-<<<<<<< HEAD
-      } else if (options.isTheme) { // Check for nested properties on edit theme page
-        var innerFieldSets = [];
+        continue;
+      }
+
+      var nestedProps = value.properties;
+      var fields = [];
+
+      // process nested properties on edit theme page
+      if (options.isTheme) {
         for (var innerKey in nestedProps) {
-          innerFieldSets.push(innerKey)
-          schema[innerKey] = _.pick(nestedProps[innerKey], 'default', 'help', 'inputType', 'title', 'type');
+          if (nestedProps.hasOwnProperty(innerKey) {
+            fields.push(innerKey);
+          }
         }
-        var legend = value.title || Helpers.keyToTitleString(key);
-        fieldsets[key] = { key: key, legend: legend, fields: innerFieldSets };
-      } else {
-        fieldsets[key] = { key: key, legend: Helpers.keyToTitleString(key), fields: [ key ] };
-=======
-        continue;
->>>>>>> f5adc195
       }
 
       fieldsets[key] = {
         key: key,
         legend: value.title || Helpers.keyToTitleString(key),
-        fields: [ key ]
+        fields: fields.length ? fields : [ key ]
       };
     }
 
