--- conflicted
+++ resolved
@@ -78,11 +78,7 @@
 
       if (Array.isArray(val)) {
         // print length
-<<<<<<< HEAD
-        val = val.length += ' ' + val.length === 1 ? itemString : itemsString;
-=======
         val = val.length + ' ' + (val.length === 1 ? itemString : itemsString);
->>>>>>> 8072a96c
       } else if (typeof val === 'object') {
         // print nested name/value pairs
         for (var name in val) {
@@ -200,11 +196,7 @@
         dataIndentationChars: '',
         disableNativeSpellChecker: false,
         entities: false,
-<<<<<<< HEAD
-        extraAllowedContent: 'span(*)',
-=======
         extraAllowedContent: Origin.constants.ckEditorExtraAllowedContent,
->>>>>>> 8072a96c
         on: {
           change: function() {
             this.trigger('change', this);
