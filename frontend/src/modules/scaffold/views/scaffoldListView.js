define([
  'core/origin',
  'backbone-forms',
  'backbone-forms-lists'
], function(Origin, BackboneForms) {

  var ScaffoldListView = Backbone.Form.editors.List.extend({
<<<<<<< HEAD
=======
    defaultValue: [],
>>>>>>> 32be3c1b

    render: function() {
      var instance = Backbone.Form.editors.__List.prototype.render.apply(this, arguments);
      // set-up drag 'n drop
      this.$list.sortable({
        placeholder: 'sortable-placeholder',
        containment: '.app-inner',
        update: this.updateItemPositions.bind(this),
        start: function(event, ui) {
          Origin.scaffold.getCurrentModel().set('_isDragging', true);
          ui.placeholder.height(ui.item.height());
        },
        stop: function(event, ui) {
          _.defer(function() {
            Origin.scaffold.getCurrentModel().set('_isDragging', false);
          });
        }
      });
      return instance;
    },

    updateItemPositions: function(e, ui) {
      var $items = $('.list-item', this.$el);
      var newIndex = $items.index(ui.item);

      for(var i = 0, count = this.items.length; i < count; i++) {
        var item = this.items[i];

        if(!item.$el.is(ui.item)) continue;

        this.items.splice(i, 1);
        this.items.splice(newIndex, 0, item);

        this.trigger('change', this);
        return; // found our match, end here
      }
    },

    // HACK needed to fix reset functionality (see https://github.com/powmedia/backbone-forms/issues/517)
    setValue: function(value) {
      this.value = value;
      // remove previous items, and add new ones
      this.items.forEach(function(item) { item.remove(); });
      this.items = [];
      this.value.forEach(this.addItem.bind(this));
    },

    /**
    * Accomodate sweetalert in item removal
    */
    removeItem: function(item) {
      var remove = function(isConfirmed) {
        if(isConfirmed === false) return;

        var index = this.items.indexOf(item);
        this.items[index].remove();
        this.items.splice(index, 1);

        if(item.addEventTriggered) {
          this.trigger('remove', this, item.editor);
          this.trigger('change', this);
        }
        if(!this.items.length && !this.Editor.isAsync) {
          this.addItem();
        }
      }.bind(this);
      // no confirmation needed, just remove
      if(! this.schema.confirmDelete) return remove();
      // confirm delete action
      window.confirm({
        title: this.schema.confirmDelete,
        type: 'warning',
        callback: remove
      });
    }
  });

  var ScaffoldListItemView = Backbone.Form.editors.List.Item.extend({

    events: function() {
      return _.extend({}, Backbone.Form.editors.__List.__Item.prototype.events, {
        'click [data-action="clone"]': 'cloneItem'
      });
    },

    cloneItem: function(event) {
      this.list.addItem(this.editor.value);
    }

  });

  Origin.on('origin:dataReady', function() {
    // NOTE override default list view (keep the old one in case...)
    Backbone.Form.editors.__List = Backbone.Form.editors.List;
    Backbone.Form.editors.__List.__Item = Backbone.Form.editors.List.Item;

    Backbone.Form.editors.List = ScaffoldListView;
    Backbone.Form.editors.List.Item = ScaffoldListItemView;
    // overrides
    Backbone.Form.editors.List.prototype.constructor.template = Handlebars.templates.list;
    Backbone.Form.editors.List.Item.prototype.constructor.template = Handlebars.templates.listItem;
    Backbone.Form.editors.List.Modal.prototype.itemToString = modalItemToString;

    Backbone.Form.editors.List.Modal.prototype.__openEditor = Backbone.Form.editors.List.Modal.prototype.openEditor;
    Backbone.Form.editors.List.Modal.prototype.openEditor = openEditor;
  });

  /**
  * Helper functions
  */

  /**
  * Builds a string from nested values
  * OVERRIDES Backbone.Form.editors.List.Modal.prototype.itemToString
  */
  function modalItemToString(value) {
    if(!value) {
      return '';
    }
    return Object.keys(this.nestedSchema).reduce(function(parts, key) {
      var val = getModalItemValueString(value[key]);
      var title = this.nestedSchema[key].title || Backbone.Form.Field.prototype.createTitle.call({ key: key });
      return parts + '<p class="list-item-modal-item">' + wrapSchemaTitle(title) + val + '</p>';
    }.bind(this), '');
  }

  /**
  * FIX to avoid opening the modal after stopping dragging a list item
  * OVERRIDES Backbone.Form.editors.List.Modal.prototype.openEditor
  */
  function openEditor() {
    if(Origin.scaffold.getCurrentModel().get('_isDragging')) {
      return;
    }
    Backbone.Form.editors.List.Modal.prototype.__openEditor.apply(this, arguments);
  }

  /**
  * Returns an apt string value from Modal.Item value
  */
  function getModalItemValueString(value) {
    if (typeof value !== 'object') {
      return value;
    }
    if(Array.isArray(value)) {
      return Origin.l10n.t('app.items', { smart_count: Object.keys(value).length });
    }
    // print nested name/value pairs
    var pairs = '';
    for (var name in value) {
      if(value.hasOwnProperty(name)) pairs += '<br />' + wrapSchemaTitle(name) + value[name];
    }
    return '<p class="list-item-modal-object">' + pairs + '</p>';
  }

  function wrapSchemaTitle(value) {
    return '<span class="list-item-description">' + value + ':</span>';
  }

  return ScaffoldListView;
});<|MERGE_RESOLUTION|>--- conflicted
+++ resolved
@@ -5,10 +5,7 @@
 ], function(Origin, BackboneForms) {
 
   var ScaffoldListView = Backbone.Form.editors.List.extend({
-<<<<<<< HEAD
-=======
     defaultValue: [],
->>>>>>> 32be3c1b
 
     render: function() {
       var instance = Backbone.Form.editors.__List.prototype.render.apply(this, arguments);
