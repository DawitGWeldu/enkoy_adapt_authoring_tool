<<<<<<< HEAD
// LICENCE https://github.com/adaptlearning/adapt_authoring/blob/master/LICENSE
define(function(require) {
  var _ = require('underscore');
  var Backbone = require('backbone');
  var BackboneForms = require('backbone-forms');
  var Origin = require('core/origin');
  var ColorPicker = require('colorPicker');

  var ScaffoldColorPickerView = Backbone.Form.editors.Text.extend({
    tagName: 'div',
    className: 'scaffold-color-picker',

    events: {
      'change': function() {
        // The 'change' event should be triggered whenever something happens
        // that affects the result of `this.getValue()`.
        this.trigger('change', this);
      },
      'focus': function() {
        // The 'focus' event should be triggered whenever an input within
        // this editor becomes the `document.activeElement`.
        this.trigger('focus', this);
        // This call automatically sets `this.hasFocus` to `true`.
      },
      'blur': function() {
        // The 'blur' event should be triggered whenever an input within
        // this editor stops being the `document.activeElement`.
        this.trigger('blur', this);
        // This call automatically sets `this.hasFocus` to `false`.
      }
    },

    render: function() {
      if (this.value === null) {
        this.value = '';
      }
      this.setValue(this.value);
      this.$el.css('backgroundColor', this.getValue());

      _.defer(_.bind(function() {
        // Setup colorPicker
        this.$el.ColorPicker({
          color: this.value,
          onSubmit: _.bind(function(hsb, hex, rgb, el) {
            this.setValue('#' + hex);
            $(el).ColorPickerHide();
          }, this)
        });
        /**
        * HACK change the submit button
        */
        $('.colorpicker_submit', this.getColourPicker()).html(Origin.l10n.t('app.coloursave'));
        /*
        * Append reset button
        */
        // FIXME externalise this...
        var btnStyle = 'display:inline-block;margin-left:10px;position:relative;vertical-align:top;top:10px;cursor:pointer;';
        var btn = '<div class="reset" style="' + btnStyle + '"><i class="fa fa-ban"></i> ' + Origin.l10n.t('app.colourclear') + '</div>';
        this.$el.after(btn);
        this.$el.siblings('.reset').click(_.bind(this.resetValue, this));

        if(this.value) {
          this.setValue(this.value);
          this.$el.siblings('.reset').show();
        }
        else {
          this.$el.siblings('.reset').hide();
        }

      }, this));

      return this;
    },

    remove: function() {
      this.removeColorPicker();
      Backbone.Form.editors.Text.prototype.remove.apply(this, arguments);
    },

    removeColorPicker: function() {
      this.getColourPicker().remove();
    },

    setValue: function(newValue) {
      Backbone.Form.editors.Text.prototype.setValue.apply(this, arguments);
      this.value = newValue;
      this.$el.css('backgroundColor', this.value);
      this.$el.ColorPickerSetColor(this.value);

      if(this.value) this.$el.siblings('.reset').show();
      else this.$el.siblings('.reset').hide();
    },

    resetValue: function() {
      this.setValue('');
    },

    getColourPicker: function() {
      return $("#" + this.$el.data('colorpickerId'));
    }

  }, {
    template: "scaffoldColorPicker"
  });

  Origin.on('origin:dataReady', function() {
    Origin.scaffold.addCustomField('ColorPicker', ScaffoldColorPickerView);
  });

  return ScaffoldColorPickerView;
=======
define([
  'core/origin',
  'backbone-forms',
  'colorPicker'
], function(Origin, BackboneForms, ColorPicker) {

  var ScaffoldColorPickerView = Backbone.Form.editors.Text.extend({

    tagName: 'div',

    className: 'scaffold-color-picker',

    render: function() {
      Backbone.Form.editors.Text.prototype.render.call(this);

      this.$el.ColorPicker({
        color: this.value,
        onBeforeShow: function() {
          this.$el.ColorPickerSetColor(this.value);
        }.bind(this),
        onChange: function(hsb, hex) {
          this.setValue('#' + hex);
        }.bind(this)
      });

      return this;
    },

    setValue: function(value) {
      Backbone.Form.editors.Text.prototype.setValue.call(this, value);

      this.$el.css('background-color', value);
    },

    remove: function() {
      $('#' + this.$el.data('colorpickerId')).remove();

      Backbone.Form.editors.Text.prototype.remove.call(this);
    }

  });

  Origin.on('origin:dataReady', function() {
    Origin.scaffold.addCustomField('ColorPicker', ScaffoldColorPickerView);
  });

  return ScaffoldColorPickerView;

>>>>>>> e311de1d
});<|MERGE_RESOLUTION|>--- conflicted
+++ resolved
@@ -1,115 +1,3 @@
-<<<<<<< HEAD
-// LICENCE https://github.com/adaptlearning/adapt_authoring/blob/master/LICENSE
-define(function(require) {
-  var _ = require('underscore');
-  var Backbone = require('backbone');
-  var BackboneForms = require('backbone-forms');
-  var Origin = require('core/origin');
-  var ColorPicker = require('colorPicker');
-
-  var ScaffoldColorPickerView = Backbone.Form.editors.Text.extend({
-    tagName: 'div',
-    className: 'scaffold-color-picker',
-
-    events: {
-      'change': function() {
-        // The 'change' event should be triggered whenever something happens
-        // that affects the result of `this.getValue()`.
-        this.trigger('change', this);
-      },
-      'focus': function() {
-        // The 'focus' event should be triggered whenever an input within
-        // this editor becomes the `document.activeElement`.
-        this.trigger('focus', this);
-        // This call automatically sets `this.hasFocus` to `true`.
-      },
-      'blur': function() {
-        // The 'blur' event should be triggered whenever an input within
-        // this editor stops being the `document.activeElement`.
-        this.trigger('blur', this);
-        // This call automatically sets `this.hasFocus` to `false`.
-      }
-    },
-
-    render: function() {
-      if (this.value === null) {
-        this.value = '';
-      }
-      this.setValue(this.value);
-      this.$el.css('backgroundColor', this.getValue());
-
-      _.defer(_.bind(function() {
-        // Setup colorPicker
-        this.$el.ColorPicker({
-          color: this.value,
-          onSubmit: _.bind(function(hsb, hex, rgb, el) {
-            this.setValue('#' + hex);
-            $(el).ColorPickerHide();
-          }, this)
-        });
-        /**
-        * HACK change the submit button
-        */
-        $('.colorpicker_submit', this.getColourPicker()).html(Origin.l10n.t('app.coloursave'));
-        /*
-        * Append reset button
-        */
-        // FIXME externalise this...
-        var btnStyle = 'display:inline-block;margin-left:10px;position:relative;vertical-align:top;top:10px;cursor:pointer;';
-        var btn = '<div class="reset" style="' + btnStyle + '"><i class="fa fa-ban"></i> ' + Origin.l10n.t('app.colourclear') + '</div>';
-        this.$el.after(btn);
-        this.$el.siblings('.reset').click(_.bind(this.resetValue, this));
-
-        if(this.value) {
-          this.setValue(this.value);
-          this.$el.siblings('.reset').show();
-        }
-        else {
-          this.$el.siblings('.reset').hide();
-        }
-
-      }, this));
-
-      return this;
-    },
-
-    remove: function() {
-      this.removeColorPicker();
-      Backbone.Form.editors.Text.prototype.remove.apply(this, arguments);
-    },
-
-    removeColorPicker: function() {
-      this.getColourPicker().remove();
-    },
-
-    setValue: function(newValue) {
-      Backbone.Form.editors.Text.prototype.setValue.apply(this, arguments);
-      this.value = newValue;
-      this.$el.css('backgroundColor', this.value);
-      this.$el.ColorPickerSetColor(this.value);
-
-      if(this.value) this.$el.siblings('.reset').show();
-      else this.$el.siblings('.reset').hide();
-    },
-
-    resetValue: function() {
-      this.setValue('');
-    },
-
-    getColourPicker: function() {
-      return $("#" + this.$el.data('colorpickerId'));
-    }
-
-  }, {
-    template: "scaffoldColorPicker"
-  });
-
-  Origin.on('origin:dataReady', function() {
-    Origin.scaffold.addCustomField('ColorPicker', ScaffoldColorPickerView);
-  });
-
-  return ScaffoldColorPickerView;
-=======
 define([
   'core/origin',
   'backbone-forms',
@@ -124,32 +12,64 @@
 
     render: function() {
       Backbone.Form.editors.Text.prototype.render.call(this);
+      /*
+      if (this.value === null) {
+        this.value = '';
+      }
+      this.setValue(this.value);
+      this.$el.css('backgroundColor', this.getValue());
+      */
 
       this.$el.ColorPicker({
         color: this.value,
         onBeforeShow: function() {
           this.$el.ColorPickerSetColor(this.value);
         }.bind(this),
-        onChange: function(hsb, hex) {
+        onSubmit: function(hsb, hex, rgb, el) {
           this.setValue('#' + hex);
+          $(el).ColorPickerHide();
         }.bind(this)
       });
+      /*
+      // HACK change the submit button
+      $('.colorpicker_submit', this.getColourPicker()).html(Origin.l10n.t('app.coloursave'));
+      // Append reset button
+      // FIXME externalise this...
+      var btnStyle = 'display:inline-block;margin-left:10px;position:relative;vertical-align:top;top:10px;cursor:pointer;';
+      var btn = '<div class="reset" style="' + btnStyle + '"><i class="fa fa-ban"></i> ' + Origin.l10n.t('app.colourclear') + '</div>';
+      this.$el.after(btn);
+      this.$el.siblings('.reset').click(_.bind(this.resetValue, this));
 
+      if(this.value) this.setValue(this.value);
+      this.$el.siblings('.reset').show(this.value);
+      */
       return this;
     },
 
     setValue: function(value) {
       Backbone.Form.editors.Text.prototype.setValue.call(this, value);
+      this.$el.css('background-color', value);
+      /*
+      this.value = newValue;
+      this.$el.ColorPickerSetColor(this.value);
 
-      this.$el.css('background-color', value);
+      if(this.value) this.$el.siblings('.reset').show();
+      else this.$el.siblings('.reset').hide();
+      */
+    },
+
+    resetValue: function() {
+      this.setValue('');
     },
 
     remove: function() {
-      $('#' + this.$el.data('colorpickerId')).remove();
+      this.getColourPicker().remove();
+      Backbone.Form.editors.Text.prototype.remove.call(this);
+    },
 
-      Backbone.Form.editors.Text.prototype.remove.call(this);
+    getColourPicker: function() {
+      return $("#" + this.$el.data('colorpickerId'));
     }
-
   });
 
   Origin.on('origin:dataReady', function() {
@@ -157,6 +77,4 @@
   });
 
   return ScaffoldColorPickerView;
-
->>>>>>> e311de1d
 });