--- conflicted
+++ resolved
@@ -75,32 +75,11 @@
 
     deleteProjectPrompt: function(event) {
       event && event.preventDefault();
-<<<<<<< HEAD
       var isAdmin = Origin.permissions.hasPermissions(['*/*:create','*/*:read','*/*:update','*/*:delete']);
       var isShared = this.model.get('_isShared') === true;
       var titleKey = isShared ? 'deletesharedproject' : 'deleteproject';
       var textKey = isShared ? 'confirmdeletesharedprojectwarning' : 'confirmdeleteprojectwarning';
 
-=======
-      if(this.model.get('_isShared') === true) {
-        if(this.model.get('createdBy') === Origin.sessionModel.id){
-          Origin.Notify.confirm({
-            type: 'warning',
-            title: Origin.l10n.t('app.deletesharedproject'),
-            text: Origin.l10n.t('app.confirmdeleteproject') + '<br/><br/>' + Origin.l10n.t('app.confirmdeletesharedprojectwarning'),
-            destructive: true,
-            callback: _.bind(this.deleteProjectConfirm, this)
-          });
-        } else {
-          Origin.Notify.alert({
-            type: 'error',
-            text: Origin.l10n.t('app.errorpermission')
-          });
-        }
-        return;
-
-      }
->>>>>>> 43c4aa39
       Origin.Notify.confirm({
         type: 'warning',
         title: Origin.l10n.t('app.' + titleKey),
