// LICENCE https://github.com/adaptlearning/adapt_authoring/blob/master/LICENSE
(function() {
  var origin;

  function loadLibraries(callback) {
    require([
      'ace/ace',
      'imageReady',
      'inview',
      'jqueryForm',
      'jqueryTagsInput',
      'jqueryUI',
      'mediaelement',
      'scrollTo',
      'sweetalert',
      'velocity'
    ], callback);
  }

  function loadCore(callback) {
    require([
      'templates/templates',
      'core/origin',
      'core/router',
      'core/helpers',
      'core/permissions',
      'core/l10n',
      'core/constants'
    ], function(Templates, Origin, Router) {
      origin = Origin;
      origin.router = new Router();

      var constantsLoaded = false;
      var l10nLoaded = false;
      origin.once('constants:loaded', function() {
        constantsLoaded = true;
        if(l10nLoaded) callback();
      });
      origin.once('l10n:loaded', function() {
        l10nLoaded = true;
        if(constantsLoaded) callback();
      });
    });
  }

  function loadModules(callback) {
    require([
<<<<<<< HEAD
      // modules
      'modules/actions/index',
      'modules/assetManagement/index',
      'modules/browserStorage/index',
      'modules/contentPane/index',
      'modules/contextMenu/index',
      'modules/editor/index',
      'modules/filters/index',
      'modules/globalMenu/index',
      'modules/help/index',
      'modules/location/index',
      'modules/modal/index',
      'modules/navigation/index',
      'modules/notify/index',
      'modules/options/index',
      'modules/pluginManagement/index',
      'modules/projects/index',
      'modules/scaffold/index',
      'modules/sidebar/index',
      'modules/user/index',
      'modules/userManagement/index',
=======
      'modules/modules'
    ], callback);
  }

  function loadPlugins(callback) {
    require([
      'plugins/plugins'
>>>>>>> 57df6ad8
    ], callback);
  }

  /**
 * Start app load
 */
  loadLibraries(function() {
    loadCore(function() {
      loadModules(function() {
        loadPlugins(function() {
          // start session
          // FIXME required here to avoid errors
          require(['modules/user/models/sessionModel'], function(SessionModel) {
              origin.startSession(new SessionModel());
          });
        });
      });
    });
  });
})();<|MERGE_RESOLUTION|>--- conflicted
+++ resolved
@@ -45,29 +45,6 @@
 
   function loadModules(callback) {
     require([
-<<<<<<< HEAD
-      // modules
-      'modules/actions/index',
-      'modules/assetManagement/index',
-      'modules/browserStorage/index',
-      'modules/contentPane/index',
-      'modules/contextMenu/index',
-      'modules/editor/index',
-      'modules/filters/index',
-      'modules/globalMenu/index',
-      'modules/help/index',
-      'modules/location/index',
-      'modules/modal/index',
-      'modules/navigation/index',
-      'modules/notify/index',
-      'modules/options/index',
-      'modules/pluginManagement/index',
-      'modules/projects/index',
-      'modules/scaffold/index',
-      'modules/sidebar/index',
-      'modules/user/index',
-      'modules/userManagement/index',
-=======
       'modules/modules'
     ], callback);
   }
@@ -75,7 +52,6 @@
   function loadPlugins(callback) {
     require([
       'plugins/plugins'
->>>>>>> 57df6ad8
     ], callback);
   }
 
