<div class="project-inner">

  <div class="project-title">
    <h4 class="project-title-inner">{{{name}}}</h4>
  </div>

  <div class="project-description">
    <div class="project-description-inner">{{{description}}}</div>
  </div>

  <div class="project-buttons">
    <div class="project-button">
<<<<<<< HEAD
      <a class="project-edit-link btn btn-default" href="#/editor/menu/edit/{{_id}}">Edit</a>
=======
      <a class="project-open-link" href="#editor/view/{{_id}}">Open</a>
    </div>
    <div class="project-button">
      <a class="project-edit-link" href="#project/edit/{{_id}}">Edit</a>
>>>>>>> f167a4f7
    </div>

    <div class="project-button">
      <a class="project-delete-link" href="#project/delete/{{_id}}">Delete</a>
    </div>

  </div>

</div><|MERGE_RESOLUTION|>--- conflicted
+++ resolved
@@ -10,14 +10,13 @@
 
   <div class="project-buttons">
     <div class="project-button">
-<<<<<<< HEAD
       <a class="project-edit-link btn btn-default" href="#/editor/menu/edit/{{_id}}">Edit</a>
-=======
+  </div>
+  <div class="project-button">
       <a class="project-open-link" href="#editor/view/{{_id}}">Open</a>
     </div>
     <div class="project-button">
       <a class="project-edit-link" href="#project/edit/{{_id}}">Edit</a>
->>>>>>> f167a4f7
     </div>
 
     <div class="project-button">
