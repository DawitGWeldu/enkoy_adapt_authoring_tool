// LICENCE https://github.com/adaptlearning/adapt_authoring/blob/master/LICENSE
define(function(require) {
  var Backbone = require('backbone');
  var Origin = require('core/app/origin');

  var ConfigModel = require('core/app/models/configModel');
  var EditorOriginView = require('../../global/views/editorOriginView');

  var EditorExtensionsEditView = EditorOriginView.extend({
    className: "extension-management",
    tagName: "div",

    settings: {
      autoRender: false
    },

    events: {
      'click button.remove-extension': 'onRemoveExtensionClicked',
      'click button.add-extension': 'onAddExtensionClicked'
    },

    preRender: function() {
      this.currentSelectedIds = [];
      this.listenTo(Origin, 'editorExtensionsEdit:views:add', this.addExtension);
      this.listenTo(Origin, 'editorExtensionsEdit:views:remove', this.removeExtension);
      this.setupExtensions();
      this.render();
      // TODO is defer a good idea?
      _.defer(_.bind(this.postRender, this));
    },

    setupExtensions: function() {
      var availableExtensionsCollection = Origin.editor.data.extensiontypes;
      var enabledExtensionsCollection = new Backbone.Collection(null, { comparator: 'displayName' });
      var disabledExtensionsCollection = new Backbone.Collection(null, { comparator: 'displayName' });
      var enabledExtensionNames = _.pluck(Origin.editor.data.config.get('_enabledExtensions'), 'name');
      // sort into appropriate collection
      availableExtensionsCollection.each(function(extension) {
        if(_.indexOf(enabledExtensionNames, extension.get('name')) > -1) {
          enabledExtensionsCollection.add(extension);
        } else if(extension.get('_isAvailableInEditor')) {
          disabledExtensionsCollection.add(extension);
        }
      });
      this.model.set({
        enabledExtensions: enabledExtensionsCollection.toJSON(),
        availableExtensions: disabledExtensionsCollection.toJSON()
      });
    },

    postRender: function() {
      this.setViewToReady();
    },

    postData: function(url) {
      $.post(url + this.model.get('_id'), { extensions: this.currentSelectedIds }, _.bind(function(result) {
        if(!result.success) {
          return Origin.Notify.alert({ type: 'error', text: window.polyglot.t('app.errorgeneric') });
        }
        this.refreshData();
      }, this));
    },

    refreshData: function() {
      // ensure that the config model is up-to-date when entering this screen
      (new ConfigModel({ _courseId: this.model.get('_id') })).fetch({
        success: _.bind(function(model, response, options) {
          Origin.editor.data.config =  model;
          Origin.trigger('scaffold:updateSchemas', this.setupExtensions, this);
        }, this)
      });
    },

    addExtension: function() {
      this.postData('/api/extension/enable/');
    },

    removeExtension: function() {
      this.postData('/api/extension/disable/');
    },

    /**
    * Event handling
    */

    onAddExtensionClicked: function(event) {
      this.currentSelectedIds = [$(event.currentTarget).attr('data-id')];

<<<<<<< HEAD
      Origin.Notify.confirm({
        title: window.polyglot.t('app.manageextensions'),
        text: window.polyglot.t('app.confirmapplyextension', { extension: extensionName }),
        html: true,
        callback: _.bind(this.onAddExtensionConfirmed, this)
      });
    },

    onAddExtensionConfirmed: function(confirmed) {
      if(confirmed) Origin.trigger('editorExtensionsEdit:views:add');
=======
      Origin.trigger('editorExtensionsEdit:views:add');
    },

    addExtension: function() {
      this.postData('/api/extension/enable/');
    },

    removeExtension: function() {
      this.postData('/api/extension/disable/');
>>>>>>> 9052b3ed
    },

    onRemoveExtensionClicked: function(event) {
      this.currentSelectedIds = [$(event.currentTarget).attr('data-id')];

      Origin.Notify.confirm({
        type: 'warning',
        title: window.polyglot.t('app.deleteextension'),
        text: window.polyglot.t('app.confirmdeleteextension'),
        callback: _.bind(this.onRemoveExtensionConfirmed, this)
      });
    },

    onRemoveExtensionConfirmed: function(confirmed) {
      if(confirmed) Origin.trigger('editorExtensionsEdit:views:remove');
    }
  }, {
    template: 'editorExtensionsEdit'
  });

  return EditorExtensionsEditView;
});<|MERGE_RESOLUTION|>--- conflicted
+++ resolved
@@ -85,29 +85,7 @@
 
     onAddExtensionClicked: function(event) {
       this.currentSelectedIds = [$(event.currentTarget).attr('data-id')];
-
-<<<<<<< HEAD
-      Origin.Notify.confirm({
-        title: window.polyglot.t('app.manageextensions'),
-        text: window.polyglot.t('app.confirmapplyextension', { extension: extensionName }),
-        html: true,
-        callback: _.bind(this.onAddExtensionConfirmed, this)
-      });
-    },
-
-    onAddExtensionConfirmed: function(confirmed) {
-      if(confirmed) Origin.trigger('editorExtensionsEdit:views:add');
-=======
       Origin.trigger('editorExtensionsEdit:views:add');
-    },
-
-    addExtension: function() {
-      this.postData('/api/extension/enable/');
-    },
-
-    removeExtension: function() {
-      this.postData('/api/extension/disable/');
->>>>>>> 9052b3ed
     },
 
     onRemoveExtensionClicked: function(event) {
