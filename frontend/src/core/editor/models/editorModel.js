--- conflicted
+++ resolved
@@ -20,12 +20,15 @@
       },
 
       getChildren: function() {
-<<<<<<< HEAD
         
-        var children = Origin.editor.data[this.constructor._children].where({_parentId:this.get("_id")});
-        var childrenCollection = new Backbone.Collection(children);
-        // returns a collection of children
-        return childrenCollection;
+        if (Origin.editor.data[this.constructor._children]) {
+          var children = Origin.editor.data[this.constructor._children].where({_parentId:this.get("_id")});
+          var childrenCollection = new Backbone.Collection(children);
+
+          return childrenCollection;          
+        } else {
+          return null;
+        }
       },
 
       getParent: function() {
@@ -47,18 +50,27 @@
 
       },
 
-      getSiblings: function() {
-          if (this.get("_siblings")) return this.get("_siblings");
-          var siblings = _.reject(Origin.editor.data[this.constructor._siblings].where({
-              _parentId:this.get("_parentId")
-          }), _.bind(function(model){ 
-              return model.get('_id') == this.get('_id'); 
-          }, this));
-          var siblingsCollection = new Backbone.Collection(siblings);
-          this.set("_siblings", siblingsCollection);
-          
-          // returns a collection of siblings
-          return siblingsCollection;
+      getSiblings: function(returnMyself) {
+
+          if (returnMyself) {
+            var siblings = Origin.editor.data[this.constructor._siblings].where({_parentId:this.get("_parentId")});
+            var siblingsCollection = new Backbone.Collection(siblings);
+
+            return siblingsCollection;
+          } else {
+
+            if (this.get("_siblings")) return this.get("_siblings");
+            var siblings = _.reject(Origin.editor.data[this.constructor._siblings].where({
+                _parentId:this.get("_parentId")
+            }), _.bind(function(model){ 
+                return model.get('_id') == this.get('_id'); 
+            }, this));
+            var siblingsCollection = new Backbone.Collection(siblings);
+            this.set("_siblings", siblingsCollection);
+            
+            // returns a collection of siblings
+            return siblingsCollection;
+          }
       },
 
       setOnChildren: function(key, value, options) {
@@ -69,28 +81,14 @@
             
             this.getChildren().each(function(child){
                 child.setOnChildren.apply(child, args);
-            })
-            
-        }
-=======
-        if (Origin.editor[this.constructor._children]) {
-          var children = Origin.editor[this.constructor._children].where({_parentId:this.get("_id")});
-          var childrenCollection = new Backbone.Collection(children);
-
-          return childrenCollection;          
-        } else {
-          return null;
-        }
+            });
 
       },
 
-      getSiblings: function() {
+      /*getSiblings: function() {
 
-        var siblings = Origin.editor[this.constructor._siblings].where({_parentId:this.get("_parentId")});
-        var siblingsCollection = new Backbone.Collection(siblings);
-
-        return siblingsCollection;
-      },
+        
+      },*/
 
       getPossibleAncestors: function() {
         var map = {
@@ -108,7 +106,7 @@
           }
         };
 
-        ancestors = Origin.editor[map[this.constructor._siblings].ancestor].where({_type: map[this.constructor._siblings].ancestorType});
+        ancestors = Origin.editor.data[map[this.constructor._siblings].ancestor].where({_type: map[this.constructor._siblings].ancestorType});
 
         var ancestorsCollection = new Backbone.Collection(ancestors);
 
@@ -132,7 +130,6 @@
         return serializedJson;
       }
       
->>>>>>> b0477ce2
     });
 
     return EditorModel;
