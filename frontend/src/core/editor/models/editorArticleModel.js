define(function(require) {

	var EditorModel = require('coreJS/editor/models/editorModel');

	var EditorArticleModel = EditorModel.extend({
		urlRoot: '/api/content/article',
		initialize: function() {}
	}, 
	{
  	_siblings:'articles',
    _children: 'blocks'
	});

	return EditorArticleModel;

<<<<<<< HEAD
})
=======
});
>>>>>>> db228c7a
<|MERGE_RESOLUTION|>--- conflicted
+++ resolved
@@ -13,8 +13,4 @@
 
 	return EditorArticleModel;
 
-<<<<<<< HEAD
-})
-=======
-});
->>>>>>> db228c7a
+});