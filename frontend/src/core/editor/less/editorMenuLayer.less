--- conflicted
+++ resolved
@@ -3,14 +3,9 @@
 }
 
 .editor-menu-layer-inner {
-    border-left: 1px dashed; 
-	padding:30px;
-<<<<<<< HEAD
-    height: 100%;
-}
-=======
-  position: relative;
-  border-left: 1px dashed;
+  border-left: 1px dashed; 
+	padding: 30px;
+  height: 100%;
 }
 
 .editor-menu-layer-actions {
@@ -23,5 +18,4 @@
   padding-top: 30px;
   padding-right: 30px;
   margin-left: -15px;
-}
->>>>>>> 3878859d
+}