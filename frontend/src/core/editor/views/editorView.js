--- conflicted
+++ resolved
@@ -35,8 +35,6 @@
       }
     },
 
-<<<<<<< HEAD
-
     postRender: function() {
       console.log('post render');
       this.renderEditorSidebar();
@@ -44,14 +42,6 @@
         this.renderEditorMenu();
       }
     },
-=======
-     postRender: function() {
-       this.renderEditorSidebar();
-       if (this.currentView === "menu") {
-         this.renderEditorMenu();
-       }
-     },
->>>>>>> 9ded121d
 
     renderEditorSidebar: function() {
       this.$el.append(new EditorSidebarView().$el);
@@ -84,18 +74,10 @@
 
       this.listenTo(this.model, 'sync', this.renderPageView);
 
-<<<<<<< HEAD
       this.listenTo(this.model, 'sync', this.render);
       this.listenTo(AdaptBuilder, 'remove:views', this.remove);
       //this.preRender();
       this.model.fetch();
-=======
-        // this.currentView = options.currentView;
-      // this.listenTo(this.model, 'sync', this.render);
-      // this.listenTo(AdaptBuilder, 'remove:views', this.remove);
-      // this.preRender();
-      // this.model.fetch();
->>>>>>> 9ded121d
     },
 
     dataLoaded: function() {
