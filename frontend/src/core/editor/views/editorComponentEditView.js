--- conflicted
+++ resolved
@@ -24,11 +24,7 @@
 
     postRender: function() {
       // Get the schema
-<<<<<<< HEAD
-      var thisComponentType = this.model.get('_componentType')._id; 
-=======
       var thisComponentTypeId = this.model.get('_componentType')._id; 
->>>>>>> 3e08e0b7
       var componentType = _.find(Origin.editor.componentTypes.models, function(type){
         return type.get('_id') == thisComponentTypeId; 
       });
