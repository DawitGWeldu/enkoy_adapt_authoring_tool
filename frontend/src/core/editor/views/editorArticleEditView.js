--- conflicted
+++ resolved
@@ -16,11 +16,7 @@
     },
 
     preRender: function() {
-<<<<<<< HEAD
-      console.log('preRender');
-=======
       this.listenTo(Origin, 'editor:removeSubViews', this.remove);
->>>>>>> 4daec1f2
     },
 
     inputBlur: function (event) {
