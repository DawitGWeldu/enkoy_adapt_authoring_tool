define(function(require) {

	var AdaptBuilder = require('coreJS/app/adaptbuilder');
	var BuilderView = require('coreJS/app/views/builderView');
	var EditorPageEditView = require('coreJS/editor/views/editorPageEditView');
	var EditorArticleEditView = require('coreJS/editor/views/editorArticleEditView');

	var EditorSidebarView = BuilderView.extend({

		className: 'editor-sidebar',

		preRender: function() {
			this.listenTo(AdaptBuilder, 'editorSidebar:addEditView', this.addEditingView);
			this.listenTo(AdaptBuilder, 'editorSidebar:removeEditView', this.removeEditingView);
		},

		addEditingView: function(model) {
<<<<<<< HEAD
			this.hideLoadingStatus();
			this.hideInstruction();
			new Origin.editorViews[model.get('_type')];
			this.$('.editor-sidebar-inner').append(view);
			console.log('adding editing view');
=======
			var type = model.get('_type');
			var editor;

			this.hideLoadingStatus();
			this.hideInstruction();

			switch (type) {
				case 'page':
					editor = new EditorPageEditView({model: model});
					break;
				case 'article':
					editor = new EditorArticleEditView({model: model});
					break;
			}

			this.$('.editor-sidebar-inner').empty();
			this.$('.editor-sidebar-inner').append(editor.$el);
>>>>>>> 9179472b
		},

		removeEditingView: function() {
			this.showLoadingStatus();
			this.showInstruction();
		},

		hideLoadingStatus: function() {
			this.$('.editor-sidebar-loading').addClass('display-none');
		},

		hideInstruction: function() {
			this.$('.editor-sidebar-instruction').addClass('display-none');
		},

		showLoadingStatus: function() {
			this.$('.editor-sidebar-loading').removeClass('display-none');
		},

		showInstruction: function() {
			this.$('.editor-sidebar-instruction').removeClass('display-none');
		}

	}, {
		template:'editorSidebar'
	});

	return EditorSidebarView;

});<|MERGE_RESOLUTION|>--- conflicted
+++ resolved
@@ -15,13 +15,6 @@
 		},
 
 		addEditingView: function(model) {
-<<<<<<< HEAD
-			this.hideLoadingStatus();
-			this.hideInstruction();
-			new Origin.editorViews[model.get('_type')];
-			this.$('.editor-sidebar-inner').append(view);
-			console.log('adding editing view');
-=======
 			var type = model.get('_type');
 			var editor;
 
@@ -39,7 +32,6 @@
 
 			this.$('.editor-sidebar-inner').empty();
 			this.$('.editor-sidebar-inner').append(editor.$el);
->>>>>>> 9179472b
 		},
 
 		removeEditingView: function() {
