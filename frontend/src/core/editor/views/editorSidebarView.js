define(function(require) {

	var Origin = require('coreJS/app/origin');
	var OriginView = require('coreJS/app/views/originView');
	var EditorCourseEditView = require('coreJS/editor/views/editorCourseEditView');
	var EditorPageEditView = require('coreJS/editor/views/editorPageEditView');
	var EditorArticleEditView = require('coreJS/editor/views/editorArticleEditView');
	var EditorBlockEditView = require('coreJS/editor/views/editorBlockEditView');
	var EditorPageOverviewView = require('coreJS/editor/views/editorPageOverviewView');

	var EditorSidebarView = OriginView.extend({

		className: 'editor-sidebar',

		events: {
			'click a.editor-sidebar-tab' : 'tabToggle'
		},

		preRender: function() {
			this.listenTo(Origin, 'editorSidebar:addEditView', this.addEditingView);
<<<<<<< HEAD
=======
            this.listenTo(Origin, 'editorSidebar:addOverviewView', this.addOverviewView);
			this.listenTo(Origin, 'editorSidebar:removeEditView', this.removeEditingView);
>>>>>>> 19a5c37e
		},

        addOverviewView: function() {
          var overview = new EditorPageOverviewView();
          this.$('.editor-sidebar-overview').append(overview.$el);
        },

		addEditingView: function(model) {
			var type = model.get('_type');
<<<<<<< HEAD
			Origin.trigger('editorSidebar:removeEditView');
			var $sidebarForm = this.$('.editor-sidebar-form');
			this.hideLoadingStatus();
=======
			var editor;

            this.hideLoadingStatus();
>>>>>>> 19a5c37e
			this.hideInstruction();
			this.$('.editor-sidebar-form').empty();
			switch (type) {
				case 'course':
					$sidebarForm.append(new EditorCourseEditView({model: model}).$el);
					break;
				case 'page':
					$sidebarForm.append(new EditorPageEditView({model: model}).$el);
					break;
				case 'article':
					$sidebarForm.append(new EditorArticleEditView({model: model}).$el);
					break;
				case 'block':
					$sidebarForm.append(new EditorBlockEditView({model: model}).$el);
					break;
			}
<<<<<<< HEAD
=======

			this.$('.edit-form').empty();
			this.$('.edit-form').append(editor.$el);
            this.setTab('editor-sidebar-form');
>>>>>>> 19a5c37e
		},

		removeEditingView: function(model) {
			this.$('.editor-sidebar-form').empty();
			this.showLoadingStatus();
			this.showInstruction();
		},

		hideLoadingStatus: function() {
			this.$('.editor-sidebar-loading').addClass('display-none');
		},

		hideInstruction: function() {
			this.$('.editor-sidebar-instruction').addClass('display-none');
		},

		showLoadingStatus: function() {
			this.$('.editor-sidebar-loading').removeClass('display-none');
		},

		showInstruction: function() {
			this.$('.editor-sidebar-instruction').removeClass('display-none');
		},

		tabToggle: function(event) {
			event.preventDefault();
			if (this.$(event.currentTarget).data('tab-content')) {
                this.$('.tab-content').addClass('display-none');
                this.$('.editor-sidebar-tab').removeClass('active');
				this.$('.'+$(event.currentTarget).data('tab-content')).removeClass('display-none');
                $(event.currentTarget).addClass('active');
			}
		},

        setTab: function(tabname) {
            if (this.$('a[data-tab-content="' + tabname + '"]')) {
            this.$('.tab-content').addClass('display-none');
            this.$('.editor-sidebar-tab').removeClass('active');
            this.$('.' + tabname).removeClass('display-none');
            this.$('a[data-tab-content="' + tabname + '"]').addClass('active');
          }
        }

	}, {
		template:'editorSidebar'
	});

	return EditorSidebarView;

});<|MERGE_RESOLUTION|>--- conflicted
+++ resolved
@@ -18,11 +18,7 @@
 
 		preRender: function() {
 			this.listenTo(Origin, 'editorSidebar:addEditView', this.addEditingView);
-<<<<<<< HEAD
-=======
             this.listenTo(Origin, 'editorSidebar:addOverviewView', this.addOverviewView);
-			this.listenTo(Origin, 'editorSidebar:removeEditView', this.removeEditingView);
->>>>>>> 19a5c37e
 		},
 
         addOverviewView: function() {
@@ -32,17 +28,13 @@
 
 		addEditingView: function(model) {
 			var type = model.get('_type');
-<<<<<<< HEAD
 			Origin.trigger('editorSidebar:removeEditView');
-			var $sidebarForm = this.$('.editor-sidebar-form');
+			var $sidebarForm = this.$('.edit-form');
 			this.hideLoadingStatus();
-=======
-			var editor;
 
             this.hideLoadingStatus();
->>>>>>> 19a5c37e
 			this.hideInstruction();
-			this.$('.editor-sidebar-form').empty();
+			this.$('.editor-form').empty();
 			switch (type) {
 				case 'course':
 					$sidebarForm.append(new EditorCourseEditView({model: model}).$el);
@@ -57,13 +49,8 @@
 					$sidebarForm.append(new EditorBlockEditView({model: model}).$el);
 					break;
 			}
-<<<<<<< HEAD
-=======
 
-			this.$('.edit-form').empty();
-			this.$('.edit-form').append(editor.$el);
             this.setTab('editor-sidebar-form');
->>>>>>> 19a5c37e
 		},
 
 		removeEditingView: function(model) {
