--- conflicted
+++ resolved
@@ -1,14 +1,7 @@
-<<<<<<< HEAD
-define(function(require){
-
-  var Backbone = require('backbone');
-=======
-//@TODO course|project
 define(function(require){
 
   var Backbone = require('backbone');
   var Handlebars = require('handlebars');
->>>>>>> c9eed724
   var BuilderView = require('coreJS/core/views/builderView');
 
   var ProjectView = BuilderView.extend({
@@ -23,19 +16,13 @@
 
     deleteProject: function(event) {
       event.preventDefault();
-<<<<<<< HEAD
-
       if (confirm('Are you sure you want to delete this project')) {
         if (this.model.destroy()) {
           this.remove();       
         }
       }
-=======
-      // TODO
-      return confirm('Are you sure you want to delete this project');
->>>>>>> c9eed724
     }
-
+    
   }, {
     template: 'project'
   });
