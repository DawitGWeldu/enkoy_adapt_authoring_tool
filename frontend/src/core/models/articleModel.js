--- conflicted
+++ resolved
@@ -4,21 +4,15 @@
 
   var ArticleModel = ContentModel.extend({
     urlRoot: '/api/content/article',
-<<<<<<< HEAD
-    _parent: 'contentObjects',
-    _siblings: 'articles',
-    _children: 'blocks',
+    _parentType: 'contentobject',
+    _siblingTypes: 'article',
+    _childTypes: 'block',
 
     defaults: {
       _isCollapsible: true,
       _isCollapsed: false
     }
 
-=======
-    _parentType: 'contentobject',
-    _siblingTypes: 'article',
-    _childTypes: 'block'
->>>>>>> f9072c3c
   });
 
   return ArticleModel;
