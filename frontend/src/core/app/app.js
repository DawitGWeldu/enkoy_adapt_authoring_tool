--- conflicted
+++ resolved
@@ -12,22 +12,15 @@
     'coreJS/sidebar/sidebar',
     'coreJS/app/helpers',
     'coreJS/app/contextMenu',
-<<<<<<< HEAD
     'coreJS/location/location',
-=======
     'coreJS/notify/notify',
->>>>>>> c53dec26
     'polyglot',
     'jquery-ui',
     'jquery-form',
     'mediaelement-and-player',
     'velocity',
     'templates'
-<<<<<<< HEAD
-], function (Origin, Router, User, Project, Dashboard, Editor, AssetManagement, SessionModel, NavigationView, GlobalMenu, Sidebar, Helpers, ContextMenu, Location, Polyglot, JQueryUI, JQueryForm, MediaElement) {
-=======
-], function (Origin, Router, User, Project, Dashboard, Editor, AssetManagement, SessionModel, NavigationView, GlobalMenu, Sidebar, Helpers, ContextMenu, Notify, Polyglot, JQueryUI, JQueryForm, MediaElement) {
->>>>>>> c53dec26
+], function (Origin, Router, User, Project, Dashboard, Editor, AssetManagement, SessionModel, NavigationView, GlobalMenu, Sidebar, Helpers, ContextMenu, Location, Notify, Polyglot, JQueryUI, JQueryForm, MediaElement) {
 
   var locale = localStorage.getItem('lang') || 'en';
   // Get the language file
