require([
    'coreJS/app/origin',
    'coreJS/app/router',
    'coreJS/user/user',
    'coreJS/user/models/sessionModel',
    'coreJS/navigation/views/navigationView',
    'coreJS/globalMenu/globalMenu',
    'coreJS/sidebar/sidebar',
    'coreJS/app/helpers',
    'coreJS/app/contextMenu',
    'polyglot',
    'templates',
<<<<<<< HEAD
    'velocity'
], function (Origin, Router, User, SessionModel, NavigationView, GlobalMenu, Sidebar, Helpers, ContextMenu, Polyglot) {
=======
    'coreJS/app/contextMenu',
    'jquery-ui'
], function (Origin, Router, User, SessionModel, NavigationView, GlobalMenu, Helpers, Polyglot, Templates, ContextMenu, JQueryUI) {
>>>>>>> 58992bc7

  var locale = localStorage.getItem('lang') || 'en';
  // Get the language file
  $.getJSON('lang/' + locale, function(data) {
    // Instantiate Polyglot with phrases
    window.polyglot = new Polyglot({phrases: data});

    Origin.sessionModel = new SessionModel();

    Origin.router = new Router();

    Origin.sessionModel.fetch({
      success: function(data) {
        $('#app').before(new NavigationView({model: Origin.sessionModel}).$el);
        Origin.trigger('app:dataReady');
        Origin.initialize();
      }
    });
  });    
});<|MERGE_RESOLUTION|>--- conflicted
+++ resolved
@@ -9,15 +9,10 @@
     'coreJS/app/helpers',
     'coreJS/app/contextMenu',
     'polyglot',
+    'jquery-ui'
     'templates',
-<<<<<<< HEAD
     'velocity'
-], function (Origin, Router, User, SessionModel, NavigationView, GlobalMenu, Sidebar, Helpers, ContextMenu, Polyglot) {
-=======
-    'coreJS/app/contextMenu',
-    'jquery-ui'
-], function (Origin, Router, User, SessionModel, NavigationView, GlobalMenu, Helpers, Polyglot, Templates, ContextMenu, JQueryUI) {
->>>>>>> 58992bc7
+], function (Origin, Router, User, SessionModel, NavigationView, GlobalMenu, Sidebar, Helpers, ContextMenu, Polyglot, JQueryUI) {
 
   var locale = localStorage.getItem('lang') || 'en';
   // Get the language file
