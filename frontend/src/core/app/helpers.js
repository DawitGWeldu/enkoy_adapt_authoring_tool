--- conflicted
+++ resolved
@@ -20,14 +20,13 @@
 
                 return date.toDateString();
             },
-<<<<<<< HEAD
             if_value_equals: function(value, text, block) {
                 if (value === text) {
                     return block.fn(this);
                 } else {
                     return block.inverse();
                 }
-=======
+            },
             selected: function(option, value){
                 if (option === value) {
                     return ' selected';
@@ -46,7 +45,6 @@
                 for (var i = 1; i <= n; ++i)
                     sum += block.fn(i);
                 return sum;
->>>>>>> 19a5c37e
             }
         };
 
