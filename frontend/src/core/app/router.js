define(function(require) {

  var Backbone = require('backbone');
  var Origin = require('coreJS/app/origin');
<<<<<<< HEAD
  var ProjectModel = require('coreJS/project/models/projectModel');
  var ProjectDetailView = require('coreJS/dashboard/views/projectDetailView');
  var LogoutView = require('coreJS/user/views/logoutView');
  var ForgotPasswordView = require('coreJS/user/views/forgotPasswordView');
  var ResetPasswordView = require('coreJS/user/views/resetPasswordView');
  var EditorView = require('coreJS/editor/views/editorView');
  var EditorModel = require('coreJS/editor/models/editorModel');
  var UserPasswordResetModel = require('coreJS/user/models/userPasswordResetModel');
  var AssetModel = require('coreJS/asset/models/assetModel');
  var AssetView = require('coreJS/asset/views/assetView');
  var AssetCollectionView = require('coreJS/asset/views/assetCollectionView');
=======
>>>>>>> f7f2a2b8

  var Router = Backbone.Router.extend({

    routes: {
<<<<<<< HEAD
      ""                              : "index",
      "user/login"                    : "login",
      "user/logout"                   : "logout",
      "user/forgot"                   : "forgotpassword",
      "user/reset/:token"             : "resetpassword",
      "user/profile"                  : "profile",
      "project/new"                   : "projectNew",
      "project/edit/:id"              : "projectEdit",
      "project/view/:id"              : "projectView",
      "dashboard"                     : "dashboard",
      "module"                        : "module",
      "editor/:courseId/menu"         : "editorMenu",
      "editor/:courseId/menu/:pageId" : "editorMenu",
      "editor/:courseId/page/:pageId" : "editorPage",
      "page/new/:id"                  : "pageNew",
      "page/edit/:id"                 : "pageEdit",
      "page/article/edit/:id"         : "pageArticleEdit",
      "asset"                         : "assetList",
      "asset/new"                     : "assetNew"
=======
      "": "handleIndex",
      ":module(/*location)(/*subLocation)(/*action)": "handleRoute"
>>>>>>> f7f2a2b8
    },

    initialize: function() {
      this.locationKeys = ['module', 'location', 'subLocation', 'action'];
    },

    isUserAuthenticated: function() {
      return Origin.sessionModel.get('isAuthenticated') ? true : false;
    },

    redirectToLogin: function() {
       this.navigate('#/user/login', {trigger: true});
    },

    createView: function(View, viewOptions, settings) {

      var viewOptions = (viewOptions || {});
      var settings = (settings || {});
      var currentView;

      if (this.isUserAuthenticated()) {
        currentView = new View(viewOptions);
      } else {
        if (settings.authenticate === false) {
          currentView = new View(viewOptions);
        } else {
          return this.redirectToLogin();
        }
      }

      $('#app').append(currentView.$el);
      
    },

    handleIndex: function() {
      this.navigate('#/dashboard', {trigger: true});
    },

<<<<<<< HEAD
    assetNew: function() {
      var asset = new AssetModel();
      this.createView(new AssetView({model: asset}));
    },

    assetList: function() {
      this.createView(new AssetCollectionView());
    },

    projectEdit: function (id) {
      var projectModel = new ProjectModel({_id: id});
      projectModel.fetch();
      this.createView(new ProjectDetailView({model: projectModel}));
    },
=======
    handleRoute: function(module, location, subLocation, action) {
      // Remove views
      this.removeViews();
>>>>>>> f7f2a2b8

      var routeArguments = arguments;

      // Set location object
      Origin.location = {};
      _.each(this.locationKeys, function(locationKey, index) {
        Origin.location[locationKey] = routeArguments[index];
      });

      // Trigger location change
      Origin.trigger('location:change', Origin.location);
      // Trigger router event
      Origin.trigger('router:' + module, location, subLocation, action);

    },

    removeViews: function() {
      Origin.trigger('remove:views');
    }

  });

  return Router;

});<|MERGE_RESOLUTION|>--- conflicted
+++ resolved
@@ -2,48 +2,48 @@
 
   var Backbone = require('backbone');
   var Origin = require('coreJS/app/origin');
-<<<<<<< HEAD
-  var ProjectModel = require('coreJS/project/models/projectModel');
-  var ProjectDetailView = require('coreJS/dashboard/views/projectDetailView');
-  var LogoutView = require('coreJS/user/views/logoutView');
-  var ForgotPasswordView = require('coreJS/user/views/forgotPasswordView');
-  var ResetPasswordView = require('coreJS/user/views/resetPasswordView');
-  var EditorView = require('coreJS/editor/views/editorView');
-  var EditorModel = require('coreJS/editor/models/editorModel');
-  var UserPasswordResetModel = require('coreJS/user/models/userPasswordResetModel');
-  var AssetModel = require('coreJS/asset/models/assetModel');
-  var AssetView = require('coreJS/asset/views/assetView');
-  var AssetCollectionView = require('coreJS/asset/views/assetCollectionView');
-=======
->>>>>>> f7f2a2b8
+// <<<<<<< HEAD
+//   var ProjectModel = require('coreJS/project/models/projectModel');
+//   var ProjectDetailView = require('coreJS/dashboard/views/projectDetailView');
+//   var LogoutView = require('coreJS/user/views/logoutView');
+//   var ForgotPasswordView = require('coreJS/user/views/forgotPasswordView');
+//   var ResetPasswordView = require('coreJS/user/views/resetPasswordView');
+//   var EditorView = require('coreJS/editor/views/editorView');
+//   var EditorModel = require('coreJS/editor/models/editorModel');
+//   var UserPasswordResetModel = require('coreJS/user/models/userPasswordResetModel');
+//   var AssetModel = require('coreJS/asset/models/assetModel');
+//   var AssetView = require('coreJS/asset/views/assetView');
+//   var AssetCollectionView = require('coreJS/asset/views/assetCollectionView');
+// =======
+// >>>>>>> develop
 
   var Router = Backbone.Router.extend({
 
     routes: {
-<<<<<<< HEAD
-      ""                              : "index",
-      "user/login"                    : "login",
-      "user/logout"                   : "logout",
-      "user/forgot"                   : "forgotpassword",
-      "user/reset/:token"             : "resetpassword",
-      "user/profile"                  : "profile",
-      "project/new"                   : "projectNew",
-      "project/edit/:id"              : "projectEdit",
-      "project/view/:id"              : "projectView",
-      "dashboard"                     : "dashboard",
-      "module"                        : "module",
-      "editor/:courseId/menu"         : "editorMenu",
-      "editor/:courseId/menu/:pageId" : "editorMenu",
-      "editor/:courseId/page/:pageId" : "editorPage",
-      "page/new/:id"                  : "pageNew",
-      "page/edit/:id"                 : "pageEdit",
-      "page/article/edit/:id"         : "pageArticleEdit",
-      "asset"                         : "assetList",
-      "asset/new"                     : "assetNew"
-=======
+// <<<<<<< HEAD
+//       ""                              : "index",
+//       "user/login"                    : "login",
+//       "user/logout"                   : "logout",
+//       "user/forgot"                   : "forgotpassword",
+//       "user/reset/:token"             : "resetpassword",
+//       "user/profile"                  : "profile",
+//       "project/new"                   : "projectNew",
+//       "project/edit/:id"              : "projectEdit",
+//       "project/view/:id"              : "projectView",
+//       "dashboard"                     : "dashboard",
+//       "module"                        : "module",
+//       "editor/:courseId/menu"         : "editorMenu",
+//       "editor/:courseId/menu/:pageId" : "editorMenu",
+//       "editor/:courseId/page/:pageId" : "editorPage",
+//       "page/new/:id"                  : "pageNew",
+//       "page/edit/:id"                 : "pageEdit",
+//       "page/article/edit/:id"         : "pageArticleEdit",
+//       "asset"                         : "assetList",
+//       "asset/new"                     : "assetNew"
+// =======
       "": "handleIndex",
       ":module(/*location)(/*subLocation)(/*action)": "handleRoute"
->>>>>>> f7f2a2b8
+// >>>>>>> develop
     },
 
     initialize: function() {
@@ -82,26 +82,26 @@
       this.navigate('#/dashboard', {trigger: true});
     },
 
-<<<<<<< HEAD
-    assetNew: function() {
-      var asset = new AssetModel();
-      this.createView(new AssetView({model: asset}));
-    },
+// <<<<<<< HEAD
+//     assetNew: function() {
+//       var asset = new AssetModel();
+//       this.createView(new AssetView({model: asset}));
+//     },
 
-    assetList: function() {
-      this.createView(new AssetCollectionView());
-    },
+//     assetList: function() {
+//       this.createView(new AssetCollectionView());
+//     },
 
-    projectEdit: function (id) {
-      var projectModel = new ProjectModel({_id: id});
-      projectModel.fetch();
-      this.createView(new ProjectDetailView({model: projectModel}));
-    },
-=======
+//     projectEdit: function (id) {
+//       var projectModel = new ProjectModel({_id: id});
+//       projectModel.fetch();
+//       this.createView(new ProjectDetailView({model: projectModel}));
+//     },
+// =======
     handleRoute: function(module, location, subLocation, action) {
       // Remove views
       this.removeViews();
->>>>>>> f7f2a2b8
+// >>>>>>> develop
 
       var routeArguments = arguments;
 
