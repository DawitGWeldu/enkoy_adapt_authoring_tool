// LICENCE https://github.com/adaptlearning/adapt_authoring/blob/master/LICENSE
define(function(require) {

    var Backbone = require('backbone');
    var BackboneForms = require('backboneForms');
    var Origin = require('coreJS/app/origin');
    var AssetManagementModalView = require('coreJS/assetManagement/views/assetManagementModalView');
    var AssetCollection = require('coreJS/assetManagement/collections/assetCollection');
    var EditorCourseAssetModel = require('editorCourse/models/editorCourseAssetModel');

    var ScaffoldAssetView = Backbone.Form.editors.Base.extend({

        tagName: 'div',

        events: {
            'change input': function() {
                // The 'change' event should be triggered whenever something happens
                // that affects the result of `this.getValue()`.
                this.toggleFieldAvailibility();
                //this.checkValueHasChanged();
                this.trigger('change', this);
            },
            'focus input': function() {
                // The 'focus' event should be triggered whenever an input within
                // this editor becomes the `document.activeElement`.
                this.trigger('focus', this);
                // This call automatically sets `this.hasFocus` to `true`.
            },
            'blur input': function() {
                // The 'blur' event should be triggered whenever an input within
                // this editor stops being the `document.activeElement`.
                this.trigger('blur', this);
                // This call automatically sets `this.hasFocus` to `false`.
            },
            'click .scaffold-asset-picker': 'onAssetButtonClicked',
            'click .scaffold-asset-external': 'onExternalAssetButtonClicked',
            'click .scaffold-asset-clear': 'onClearButtonClicked',
            'click .scaffold-asset-external-input-save': 'onExternalAssetSaveClicked',
            'click .scaffold-asset-external-input-cancel': 'onExternalAssetCancelClicked',
            'click .scaffold-asset-clear-external': 'onExternalClearButtonClicked'

        },

        initialize: function(options) {
            this.listenTo(Origin, 'scaffold:assets:autofill', this.onAutofill);
            // Call parent constructor
            Backbone.Form.editors.Base.prototype.initialize.call(this, options);

        },

        onAutofill: function(courseAssetObject, value) {
            this.value = value;
            this.createCourseAsset(courseAssetObject);
        },

        render: function() {
            var assetType = this.schema.fieldType.replace('Asset:', '');
            this.$el.html(Handlebars.templates[this.constructor.template]({value: this.value, type: assetType}));
            this.setValue(this.value);
            // Should see if the field contains anything on render
            // if so disable it
            this.toggleFieldAvailibility();

            return this;
        },

        getValue: function() {
            return this.value || '';
            //return this.$('input').val();
        },

        setValue: function(value) {
            this.value = value;
            //this.$('input').val(value);
        },

        focus: function() {
            if (this.hasFocus) return;

            // This method call should result in an input within this edior
            // becoming the `document.activeElement`.
            // This, in turn, should result in this editor's `focus` event
            // being triggered, setting `this.hasFocus` to `true`.
            // See above for more detail.
            this.$('input').focus();
        },

        blur: function() {
            if (!this.hasFocus) return;

            this.$('input').blur();
        },

        toggleFieldAvailibility: function() {
            if (this.getValue().length === 0) {
                this.$('input').attr('disabled', false);
                //this.$('.scaffold-asset-clear').addClass('display-none');
            } else {
                //this.$('.scaffold-asset-clear').removeClass('display-none');
                this.$('input').attr('disabled', true);
            }
        },

        checkValueHasChanged: function() {
            if ('heroImage' === this.key){
                this.saveModel(false, {heroImage: this.getValue()});
                return;
            }
            var contentTypeId = Origin.scaffold.getCurrentModel().get('_id');
            var contentType = Origin.scaffold.getCurrentModel().get('_type');
            var fieldname = this.getValue() ? this.getValue().replace('course/assets/', '') : '';
            this.removeCourseAsset(contentTypeId, contentType, fieldname);
        },

        onExternalAssetButtonClicked: function(event) {
            event.preventDefault();
            this.$('.scaffold-asset-external-input').removeClass('display-none');
            this.$('.scaffold-asset-buttons').addClass('display-none');
        },

        onExternalAssetSaveClicked: function(event) {
            event.preventDefault();
            var inputValue = this.$('.scaffold-asset-external-input-field').val();
            // Check that there's actually some value
            if (inputValue.length > 0) {
                this.value = inputValue;
                this.saveModel(false);
            } else {
                // If nothing don't bother saving - instead revert to showing the buttons again
                this.$('.scaffold-asset-external-input').addClass('display-none');
                this.$('.scaffold-asset-buttons').removeClass('display-none');
            }
        },

        onExternalAssetCancelClicked: function(event) {
            event.preventDefault();
            this.$('.scaffold-asset-external-input').addClass('display-none');
            this.$('.scaffold-asset-buttons').removeClass('display-none');
        },

        onAssetButtonClicked: function(event) {
            event.preventDefault();
            Origin.trigger('modal:open', AssetManagementModalView, {
                collection: new AssetCollection,
                assetType: this.schema.fieldType,
                onUpdate: function(data) {
                    if (data) {

                        if ('heroImage' === this.key){
                            this.setValue(data.assetId);
                            this.saveModel(false, {heroImage: data.assetId});
                            return;
                        }
                        // Setup courseasset
                        var contentTypeId = Origin.scaffold.getCurrentModel().get('_id') || '';
                        var contentType = Origin.scaffold.getCurrentModel().get('_type');
                        var contentTypeParentId = Origin.scaffold.getCurrentModel().get('_parentId') || Origin.editor.data.course.get('_id');
                        var fieldname = data.assetFilename;
                        var assetId = data.assetId;


                        var courseAssetObject = {
                            contentTypeId: contentTypeId,
                            contentType: contentType,
                            contentTypeParentId: contentTypeParentId,
                            fieldname: fieldname,
                            assetId: assetId
                        }

                        // If the data is meant to autofill the rest of the graphic sizes
                        // pass out an event instead - this is currently only used for the graphic component
                        if (data._shouldAutofill) {
                            Origin.trigger('scaffold:assets:autofill', courseAssetObject, data.assetLink);
                            return;
                        }

                        this.value = data.assetLink;

                        this.createCourseAsset(courseAssetObject);

                    }
                },
                onCancel: function(data) {
                    console.log('cancelled', data);
                }
            }, this);
        },

        onClearButtonClicked: function(event) {
            event.preventDefault();
            this.checkValueHasChanged();
            this.setValue('');
            this.toggleFieldAvailibility();
        },

        onExternalClearButtonClicked: function(event) {
            event.preventDefault();
            this.setValue('');
            this.saveModel(false);
            this.toggleFieldAvailibility();
        },

        findAsset: function (contentTypeId, contentType, fieldname) {
            var searchCriteria = {
                _contentType: contentType,
                _fieldName: fieldname
            };

            if (contentTypeId) {
                searchCriteria._contentTypeId = contentTypeId;
            } else {
                searchCriteria._contentTypeParentId = Origin.editor.data.course.get('_id');
            }
            var asset = Origin.editor.data.courseAssets.findWhere(searchCriteria);

            if (!asset) {
                // HACK - Try relaxing the search criteria for historic data
                asset = Origin.editor.data.courseAssets.findWhere({_contentType: contentType, _fieldName: fieldname});
            }

            return asset ? asset : false;
        },

        createCourseAsset: function (courseAssetObject) {
            var self = this;

            var courseAsset = new EditorCourseAssetModel();
            courseAsset.save({
                _courseId : Origin.editor.data.course.get('_id'),
                _contentType : courseAssetObject.contentType,
                _contentTypeId : courseAssetObject.contentTypeId,
                _fieldName : courseAssetObject.fieldname,
                _assetId : courseAssetObject.assetId,
                _contentTypeParentId: courseAssetObject.contentTypeParentId
            },{
                error: function(error) {
                    Origin.Notify.alert({
                        type: 'error',
                        text: window.polyglot.t('app.errorsave')
                    });
                },
                success: function() {
                    self.saveModel(true);
                }
            });

        },

        removeCourseAsset: function (contentTypeId, contentType, fieldname) {
            var that = this;
            var courseAsset = this.findAsset(contentTypeId, contentType, fieldname);
            if (courseAsset) {
                courseAsset.destroy({
                    success: function(success) {
                        that.saveModel(true);
                    },
                    error: function(error) {
                    }
                });
            } else {
                this.setValue('');
                this.saveModel(true);
            }
        },

        saveModel: function(shouldResetAssetCollection, attributesToSave) {
            var that = this;
            var isUsingAlternativeModel = false;
            var currentModel = Origin.scaffold.getCurrentModel()
            var alternativeModel = Origin.scaffold.getAlternativeModel();
            var alternativeAttribute = Origin.scaffold.getAlternativeAttribute();
            var isPatch = false;
<<<<<<< HEAD

            attributesToSave = typeof attributesToSave == 'undefined'
              ? null
=======
            
            attributesToSave = typeof attributesToSave == 'undefined' 
              ? []
>>>>>>> 3b02f388
              : attributesToSave;

            // Check if alternative model should be used
            if (alternativeModel) {
                currentModel = alternativeModel;
                isUsingAlternativeModel = true;
            }

            var currentForm = Origin.scaffold.getCurrentForm();
            var errors = currentForm.commit({validate: false});

            // Check if alternative attribute should be used
            if (alternativeAttribute) {
                attributesToSave[alternativeAttribute] = Origin.scaffold.getCurrentModel().attributes;
<<<<<<< HEAD
            }

            if (!attributesToSave) {
=======
            } 
            
            if (!attributesToSave && !attributesToSave.length) {
>>>>>>> 3b02f388
               currentModel.pruneAttributes();
               currentModel.unset('tags');
            } else {
              isPatch = true;
            }

            currentModel.save(attributesToSave, {
                patch: isPatch,
                error: function() {
                    Origin.Notify.alert({
                        type: 'error',
                        text: window.polyglot.t('app.errorsave')
                    });
                },
                success: function() {
                    // Sometimes we don't need to reset the courseAssets
                    if (shouldResetAssetCollection) {

                        Origin.editor.data.courseAssets.fetch({
                            reset:true,
                            success: function() {
                                that.render();
                            }
                        });

                    } else {
                        that.render();
                    }
                }
            })
        }

    }, {
        template: "scaffoldAsset"
    });

    Origin.on('app:dataReady', function() {
        // Add Image editor to the list of editors
        Origin.scaffold.addCustomField('Asset:image', ScaffoldAssetView);
        Origin.scaffold.addCustomField('Asset:audio', ScaffoldAssetView);
        Origin.scaffold.addCustomField('Asset:video', ScaffoldAssetView);
        Origin.scaffold.addCustomField('Asset:other', ScaffoldAssetView);
        Origin.scaffold.addCustomField('Asset', ScaffoldAssetView);
    })


    return ScaffoldAssetView;

})<|MERGE_RESOLUTION|>--- conflicted
+++ resolved
@@ -7,7 +7,7 @@
     var AssetManagementModalView = require('coreJS/assetManagement/views/assetManagementModalView');
     var AssetCollection = require('coreJS/assetManagement/collections/assetCollection');
     var EditorCourseAssetModel = require('editorCourse/models/editorCourseAssetModel');
-
+    
     var ScaffoldAssetView = Backbone.Form.editors.Base.extend({
 
         tagName: 'div',
@@ -45,7 +45,7 @@
             this.listenTo(Origin, 'scaffold:assets:autofill', this.onAutofill);
             // Call parent constructor
             Backbone.Form.editors.Base.prototype.initialize.call(this, options);
-
+            
         },
 
         onAutofill: function(courseAssetObject, value) {
@@ -158,7 +158,7 @@
                         var fieldname = data.assetFilename;
                         var assetId = data.assetId;
 
-
+                        
                         var courseAssetObject = {
                             contentTypeId: contentTypeId,
                             contentType: contentType,
@@ -187,7 +187,7 @@
         },
 
         onClearButtonClicked: function(event) {
-            event.preventDefault();
+            event.preventDefault();            
             this.checkValueHasChanged();
             this.setValue('');
             this.toggleFieldAvailibility();
@@ -234,11 +234,8 @@
                 _contentTypeParentId: courseAssetObject.contentTypeParentId
             },{
                 error: function(error) {
-                    Origin.Notify.alert({
-                        type: 'error',
-                        text: window.polyglot.t('app.errorsave')
-                    });
-                },
+                    alert('An error occurred doing the save');
+                }, 
                 success: function() {
                     self.saveModel(true);
                 }
@@ -270,17 +267,11 @@
             var alternativeModel = Origin.scaffold.getAlternativeModel();
             var alternativeAttribute = Origin.scaffold.getAlternativeAttribute();
             var isPatch = false;
-<<<<<<< HEAD
-
-            attributesToSave = typeof attributesToSave == 'undefined'
-              ? null
-=======
             
             attributesToSave = typeof attributesToSave == 'undefined' 
               ? []
->>>>>>> 3b02f388
               : attributesToSave;
-
+              
             // Check if alternative model should be used
             if (alternativeModel) {
                 currentModel = alternativeModel;
@@ -293,15 +284,9 @@
             // Check if alternative attribute should be used
             if (alternativeAttribute) {
                 attributesToSave[alternativeAttribute] = Origin.scaffold.getCurrentModel().attributes;
-<<<<<<< HEAD
-            }
-
-            if (!attributesToSave) {
-=======
             } 
             
             if (!attributesToSave && !attributesToSave.length) {
->>>>>>> 3b02f388
                currentModel.pruneAttributes();
                currentModel.unset('tags');
             } else {
@@ -311,17 +296,14 @@
             currentModel.save(attributesToSave, {
                 patch: isPatch,
                 error: function() {
-                    Origin.Notify.alert({
-                        type: 'error',
-                        text: window.polyglot.t('app.errorsave')
-                    });
+                    alert('An error occurred doing the save');
                 },
                 success: function() {
                     // Sometimes we don't need to reset the courseAssets
                     if (shouldResetAssetCollection) {
 
                         Origin.editor.data.courseAssets.fetch({
-                            reset:true,
+                            reset:true, 
                             success: function() {
                                 that.render();
                             }
@@ -346,7 +328,7 @@
         Origin.scaffold.addCustomField('Asset:other', ScaffoldAssetView);
         Origin.scaffold.addCustomField('Asset', ScaffoldAssetView);
     })
-
+    
 
     return ScaffoldAssetView;
 
