--- conflicted
+++ resolved
@@ -148,12 +148,8 @@
   "app.projectsettings": "Project settings",
   "app.projectcontentbody": "This is a text component",
   "app.configurationsettings": "Configuration settings",
-<<<<<<< HEAD
   "app.themesettings": "Theme settings",
   "app.editorselecttheme": "Theme picker",
-=======
-  "app.themepicker": "Theme picker",
->>>>>>> 65a09d7a
   "app.themepreviewalt": "Preview image",
   "app.lastupdated": "UPDATED",
   "app.recent": "Recent",
