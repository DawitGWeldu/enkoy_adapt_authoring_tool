--- conflicted
+++ resolved
@@ -9,11 +9,8 @@
       templates: 'templates/templates',
       polyglot: 'core/libraries/polyglot.min',
       jsoneditor: 'core/libraries/jquery.jsoneditor.min',
-<<<<<<< HEAD
-      velocity: 'core/libraries/velocity'
-=======
+      velocity: 'core/libraries/velocity',
       'jquery-ui': 'core/libraries/jquery-ui.min'
->>>>>>> 58992bc7
     },
     shim: {
       jquery: [
@@ -39,15 +36,13 @@
         deps: ['jquery'],
         exports: 'JsonEditor'
       },
-<<<<<<< HEAD
       velocity: {
         deps: ['jquery'],
         exports: 'velocity'
-=======
+      },
       'jquery-ui': {
         deps: ['jquery'],
         exports: "$"
->>>>>>> 58992bc7
       }
     }
 });