--- conflicted
+++ resolved
@@ -109,27 +109,6 @@
         }
       }
     },
-<<<<<<< HEAD
-    watch: {
-      handlebars: {
-        files: ['frontend/src/**/*.hbs'],
-        tasks: ['handlebars']
-      },
-      less: {
-        files: ['frontend/src/**/*.less'],
-        tasks: ['less:dev']
-      },
-      routes: {
-        files: ['routes/**/*.*'],
-        tasks: ['handlebars']
-      },
-      lang: {
-        files: ['routes/lang/*.json'],
-        tasks: ['generate-lang-json']
-      }
-    },
-=======
->>>>>>> 4707be7f
     mochaTest: {
       src: ['test/*.js'],
       options: {
@@ -157,20 +136,6 @@
     if (config.dbConnectionUri) {
       connectionString = config.dbConnectionUri;
 
-<<<<<<< HEAD
-    if (!grunt.file.exists(configFile)) {
-      return grunt.task.run(['requireBundle', 'copy', 'less:dev', 'handlebars', 'requirejs:dev']);
-    }
-    var config = grunt.file.readJSON(configFile);
-    // Check if we're in 'production' mode
-    config.isProduction = (mode === 'prod') ? true : false;
-    // Save the configuration
-    grunt.file.write(configFile, JSON.stringify(config, null, 2));
-    // run the tasks
-    var compilation = (config.isProduction) ? 'compile' : 'dev';
-    grunt.task.run(['requireBundle', 'generate-lang-json', 'copy', 'less:' + compilation, 'handlebars', 'requirejs:'+ compilation]);
-  });
-=======
       var dbConnectionUriParsed = mongoUri.parse(connectionString);
       dbConnectionUriParsed.database = config.dbName;
       connectionString = mongoUri.format(dbConnectionUriParsed);
@@ -178,7 +143,6 @@
     } else {
       // Construct the authentication part of the connection string.
       var authenticationString = config.dbUser && config.dbPass ? config.dbUser + ':' + config.dbPass + '@' : '';
->>>>>>> 4707be7f
 
       // Check if a MongoDB replicaset array has been specified.
       if (config.dbReplicaset && Array.isArray(config.dbReplicaset) && config.dbReplicaset.length !== 0) {
@@ -319,9 +283,6 @@
 
   grunt.registerTask('default', ['build:dev']);
   grunt.registerTask('test', ['mochaTest']);
-<<<<<<< HEAD
-  grunt.registerTask('default', ['generate-lang-json', 'requireBundle', 'less:dev', 'handlebars', 'watch']);
-=======
 
   /**
   * Accepts 'build' and 'prod' params
@@ -340,11 +301,10 @@
       config.isProduction = isProduction;
       grunt.file.write(configFile, JSON.stringify(config, null, 2));
       // run the task
-      grunt.task.run(['migration-conf', 'requireBundle', 'merge-json', 'copy', 'less:' + compilation, 'handlebars', 'requirejs:'+ compilation]);
+      grunt.task.run(['migration-conf', 'requireBundle', 'generate-lang-json', 'copy', 'less:' + compilation, 'handlebars', 'requirejs:'+ compilation]);
 
     } catch(e) {
       grunt.task.run(['requireBundle', 'copy', 'less:' + compilation, 'handlebars', 'requirejs:' + compilation]);
     }
   });
->>>>>>> 4707be7f
 };