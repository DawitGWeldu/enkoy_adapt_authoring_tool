{
  "name": "adapt-origin",
  "version": "0.1.3",
  "license": "GPL-3.0",
  "description": "Adapt framework authoring tool core application",
  "keywords": [
    "adapt",
    "authoring",
    "builder"
  ],
  "contributors": [
    {
      "name": "Dennis Heaney",
      "email": "dennis@learningpool.com"
    },
    {
      "name": "Brian Quinn",
      "email": "brian@learningpool.com"
    },
    {
      "name": "Daryl Hedley",
      "email": "darylhedley@hotmail.com"
    },
    {
      "name": "Kevin Corry",
      "email": ""
    },
    {
      "name": "Rob Moore",
      "email": ""
    },
    {
      "name": "Ryan Adams",
      "email": "ryana@learningpool.com"
    },
    {
      "name": "Thomas Taylor",
      "email": "thomas.taylor@kineo.com"
    },
    {
      "name": "Ryan Lafferty",
      "email": "ryanl@learningpool.com"
    },
    {
      "name": "Dan Gray",
      "email": "dan@sinensis.co.uk"
    },
    {
      "name": "Sven Laux",
      "email": "sven.laux@kineo.com"
    },
    {
      "name": "Petra Nussdorfer",
      "email": "petra.nussdorfer@learnchamp.com"
    },
    {
      "name": "Thomas Eitler",
      "email": "thomas.eitler@learnchamp.com"
    }
  ],
  "repository": {
    "type": "git",
    "url": "https://github.com/adaptlearning/adapt_authoring.git"
  },
  "dependencies": {
    "archiver": "~0.16.0",
    "async": "0.2.5",
    "bcrypt-nodejs": "0.0.3",
    "body-parser": "^1.13.3",
    "bower": "1.6.5",
    "chalk": "^1.0.0",
    "compression": "^1.5.2",
    "connect-mongo": "0.4.x",
    "consolidate": "0.10.0",
    "cookie-parser": "^1.3.5",
    "errorhandler": "^1.4.2",
    "express": "^4.13.3",
    "express-session": "^1.11.3",
    "fluent-ffmpeg": "1.7.1",
    "formidable": "1.0.17",
    "fs-extra": "^0.16.3",
    "grunt": "~0.4.1",
    "grunt-bower-requirejs": "~0.7.1",
    "grunt-concurrent": "~0.3.0",
    "grunt-contrib-connect": "~0.11.2",
    "grunt-contrib-copy": "~0.4.1",
    "grunt-contrib-handlebars": "~0.7.0",
    "grunt-contrib-less": "~0.7.0",
    "grunt-contrib-requirejs": "~0.4.4",
    "grunt-contrib-watch": "~0.5.1",
    "grunt-merge-json": "^0.9.5",
    "grunt-open": "~0.2.2",
    "grunt-requirejs-bundle": "~0.0.7",
    "handlebars-form-helpers": "0.1.3",
    "hbs": "2.4.0",
    "json-schema-mapper": "0.0.2",
    "matchdep": "~0.3.0",
    "method-override": "^2.3.5",
    "mime": "1.2.x",
    "mkdirp": "0.3.5",
    "moment": "^2.9.0",
    "mongoose": "4.2.6",
    "morgan": "^1.6.1",
    "multer": "^1.0.3",
    "ncp": "~0.5.1",
    "needle": "^0.10.0",
    "node-ffprobe": "~1.2.2",
    "node-gyp": "~3.1.0",
    "node-polyglot": "~0.4.1",
    "nodemailer": "~1.3.0",
    "passport": "~0.1.17",
    "prompt": "0.2.14",
    "request": "^2.53.0",
    "rimraf": "~2.2.5",
    "semver": "^5.0.3",
    "serve-favicon": "^2.3.0",
    "underscore": "~1.5.2",
    "unzip": "0.1.8",
    "validator": "4.2.1",
    "winston": "1.0.2"
  },
  "main": "index",
  "engines": {
    "node": ">=0.10"
  },
  "scripts": {
    "test": "make test"
  },
  "devDependencies": {
    "grunt-casperjs": "2.x",
<<<<<<< HEAD
    "grunt-jscs": "^2.3.0",
=======
    "grunt-contrib-jshint": "^0.11.3",
>>>>>>> dc48e488
    "grunt-mocha-test": "~0.7.0",
    "jshint-stylish": "^2.1.0",
    "mocha": "~1.13.0",
    "phantom": "^0.6.5",
    "should": "~1.3.0",
    "supertest": "~0.8.1"
  }
}<|MERGE_RESOLUTION|>--- conflicted
+++ resolved
@@ -128,11 +128,8 @@
   },
   "devDependencies": {
     "grunt-casperjs": "2.x",
-<<<<<<< HEAD
     "grunt-jscs": "^2.3.0",
-=======
     "grunt-contrib-jshint": "^0.11.3",
->>>>>>> dc48e488
     "grunt-mocha-test": "~0.7.0",
     "jshint-stylish": "^2.1.0",
     "mocha": "~1.13.0",
