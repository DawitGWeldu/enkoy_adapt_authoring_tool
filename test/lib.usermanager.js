--- conflicted
+++ resolved
@@ -19,15 +19,8 @@
     if(error) return done(error);
     usermanager.retrieveUserPasswordReset({ token: userReset.token }, function(error, record) {
       if(error) return done(error);
-<<<<<<< HEAD
+      if(!record) return done();
       usermanager.deleteUserPasswordReset({ user: record.id }, done);
-=======
-      usermanager.retrieveUserPasswordReset({ token: userReset.token }, function(error, record) {
-        if(error) return done(error);
-        if(!record) return done();
-        usermanager.deleteUserPasswordReset({ user: record.id }, done);
-      });
->>>>>>> b7e533d7
     });
   });
 });
