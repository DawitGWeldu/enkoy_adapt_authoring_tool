// LICENCE https://github.com/adaptlearning/adapt_authoring/blob/master/LICENSE
var prompt = require('prompt'),
    async = require('async'),
    fs = require('fs'),
    path = require('path'),
    rimraf = require('rimraf'),
    exec = require('child_process').exec,
    builder = require('./lib/application'),
    frameworkHelper = require('./lib/frameworkhelper'),
    auth = require('./lib/auth'),
    database = require('./lib/database'),
    helpers = require('./lib/helpers'),
    localAuth = require('./plugins/auth/local'),
    logger = require('./lib/logger'),
    optimist = require('optimist'),
    util = require('util');
    
// set overrides from command line arguments
prompt.override = optimist.argv;
prompt.start();

prompt.message = '> ';
prompt.delimiter = '';

// get available db drivers and auth plugins
var drivers = database.getAvailableDriversSync();
var auths = auth.getAvailableAuthPluginsSync();
var app = builder();
var masterTenant = false;
var superUser = false;

var isVagrant = function () {
  if (process.argv.length > 2) {
        return true;
  }

  return false;
};

// config items
var configItems = [
  {
    name: 'serverPort',
    type: 'number',
    description: 'Server port',
    pattern: /^[0-9]+\W*$/,
    default: 5000
  },
  {
    name: 'serverName',
    type: 'string',
    description: 'Server name',
    default: 'localhost'
  },
  // {
  //   name: 'dbType',
  //   type: 'string',
  //   description: getDriversPrompt(),
  //   conform: function (v) {
  //     // validate against db drivers
  //     v = parseInt(v, 10);
  //     return  v > 0 && v <= drivers.length;
  //   },
  //   before: function (v) {
  //     // convert's the numeric answer to one of the available drivers
  //     return drivers[(parseInt(v, 10) - 1)];
  //   },
  //   default: '1'
  // },
  {
    name: 'dbHost',
    type: 'string',
    description: 'Database host',
    default: 'localhost'
  },
  {
    name: 'dbName',
    type: 'string',
    description: 'Master database name',
    pattern: /^[A-Za-z0-9_-]+\W*$/,
    default: 'adapt-tenant-master'
  },
  {
    name: 'dbPort',
    type: 'number',
    description: 'Database server port',
    pattern: /^[0-9]+\W*$/,
    default: 27017
  },
  {
    name: 'dataRoot',
    type: 'string',
    description: 'Data directory path',
    pattern: /^[A-Za-z0-9_-]+\W*$/,
    default: 'data'
  },
  {
    name: 'sessionSecret',
    type: 'string',
    description: 'Session secret',
    pattern: /^.+$/,
    default: 'your-session-secret'
  },
  // {
  //   name: 'auth',
  //   type: 'string',
  //   description: getAuthPrompt(),
  //   conform: function (v) {
  //     // validate against auth types
  //     v = parseInt(v, 10);
  //     return  v > 0 && v <= auths.length;
  //   },
  //   before: function (v) {
  //     // convert's the numeric answer to one of the available auth types
  //     return auths[(parseInt(v, 10) - 1)];
  //   },
  //   default: '1'
  // },
  {
    name: 'useffmpeg',
    type: 'string',
    description: "Will ffmpeg be used? y/N",
    before: function (v) {
      if (/(Y|y)[es]*/.test(v)) {
        return true;
      }
      return false;
    },
    default: 'N'
  },
  {
    name: 'smtpService',
    type: 'string',
    description: "Which SMTP service (if any) will be used? (see https://github.com/andris9/nodemailer-wellknown#supported-services for a list of supported services.)",
    default: 'none'
  },
  {
    name: 'smtpUsername',
    type: 'string',
    description: "SMTP username",
    default: ''
  },
  {
    name: 'smtpPassword',
    type: 'string',
    description: "SMTP password",
    hidden: true
  },
  {
    name: 'fromAddress',
    type: 'string',
    description: "Sender email address",
    default: ''
  },
  // {
  //   name: 'outputPlugin',
  //   type: 'string',
  //   description: "Which output plugin will be used?",
  //   default: 'adapt'
  // }
];

tenantConfig = [
  {
    name: 'name',
    type: 'string',
    description: "Set a unique name for your tenant",
    pattern: /^[A-Za-z0-9_-]+\W*$/,
    default: 'master'
  },
  {
    name: 'displayName',
    type: 'string',
    description: 'Set the display name for your tenant',
    required: true,
    default: 'Master'
  }
];

userConfig = [
  {
    name: 'email',
    type: 'string',
    description: "Email address",
    required: true
  },
  {
    name: 'password',
    type: 'string',
    description: "Password",
    hidden: true,
    required: true
  }
];

/**
 * Installer steps
 *
 * 1. install the framework
 * 2. add config vars
 * 3. configure master tenant
 * 4. create admin account
 * 5. TODO install plugins
 */
var steps = [
  // install the framework
  function installFramework (next) {
    // AB-277 always remove framework folder on install
    rimraf(path.resolve(__dirname, 'adapt_framework'), function () {
      // now clone the framework
      frameworkHelper.cloneFramework(function (err) {
        if (err) {
      	  console.log('ERROR: ', err);
          return exitInstall(1, 'Framework install failed. See console output for possible reasons.');
        }

        // Remove the default course
        rimraf(path.resolve(__dirname, 'adapt_framework', 'src', 'course'), function(err) {
          if (err) {
            console.log('ERROR: ', err);
            return exitInstall(1, 'Framework install error -- unable to remove default course.');
          }

          return next();
        });
      });
     });
  },

   function configureEnvironment(next) {
     if (isVagrant()) {
       console.log('Now setting configuration items.');
     } else {
       console.log('Now set configuration items. Just press ENTER to accept the default value (in brackets).');
     }
     prompt.get(configItems, function (err, results) {
       if (err) {
         console.log('ERROR: ', err);
         return exitInstall(1, 'Could not save configuration items.');
       }

       saveConfig(results, next);
     });
   },
  // configure tenant
  function configureTenant (next) {
    console.log("Checking configuration, please wait a moment ... ");
    // suppress app log output
    logger.clear();

    // run the app
    app.run();
    app.on('serverStarted', function () {
      if (isVagrant()) {
        console.log('Creating your tenant. Please wait ...');
      } else {
        console.log('Now create your tenant. Just press ENTER to accept the default value (in brackets). Please wait ...');
      }
      prompt.get(tenantConfig, function (err, result) {
        if (err) {
          console.log('ERROR: ', err);
          return exitInstall(1, 'Tenant creation was unsuccessful. Please check the console output.');
        }
        // check if the tenant name already exists
        app.tenantmanager.retrieveTenant({ name: result.name }, function (err, tenant) {
          if (err) {
            console.log('ERROR: ', err);
            return exitInstall(1, 'Tenant creation was unsuccessful. Please check the console output.');
          }

          var tenantName = result.name;
          var tenantDisplayName = result.displayName;

          // create the tenant according to the user provided details
          var _createTenant = function (cb) {
            console.log("Creating file system for tenant: " + tenantName + ", please wait ...");
            app.tenantmanager.createTenant({
                name: tenantName,
                displayName: tenantDisplayName,
                isMaster: true,
                database: {
                  dbName: app.configuration.getConfig('dbName'),
                  dbHost: app.configuration.getConfig('dbHost'),
                  dbUser: app.configuration.getConfig('dbUser'),
                  dbPass: app.configuration.getConfig('dbPass'),
                  dbPort: app.configuration.getConfig('dbPort')
                }
              },
              function (err, tenant) {
                if (err || !tenant) {
                  console.log('ERROR: ', err);
                  return exitInstall(1, 'Tenant creation was unsuccessful. Please check the console output.');
                }

                masterTenant = tenant;
                console.log("Tenant " + tenant.name + " was created. Now saving configuration, please wait ...");
                // save master tenant name to config
                configuration.setConfig('masterTenantName', tenant.name);
                configuration.setConfig('masterTenantID', tenant._id);
                saveConfig(configuration.getConfig(), cb);
              }
            );
          };

          // deletes all collections in the db
          var _deleteCollections = function (cb) {
            async.eachSeries(
              app.db.getModelNames(),
              function (modelName, nxt) {
                app.db.destroy(modelName, null, nxt);
              },
              cb
            );
          };

          if (tenant) {
            // deal with duplicate tenant. permanently.
            console.log("Tenant already exists. It will be deleted.");
            return prompt.get({ name: "confirm", description: "Continue? (Y/n)", default: "Y" }, function (err, result) {
              if (err || !/(Y|y)[es]*/.test(result.confirm)) {
                return exitInstall(1, 'Exiting install ... ');
              }

              // buh-leted
              _deleteCollections(function (err) {
                if (err) {
                  return next(err);
                }

                return _createTenant(next);
              });
            });
          }

          // tenant is fresh
          return _createTenant(next);
        });
      });
    });
  },
  // install content plugins
  function installContentPlugins (next) {
    // Interrogate the adapt.json file from the adapt_framework folder and install the latest versions of the core plugins
     fs.readFile(path.join(process.cwd(), 'temp', app.configuration.getConfig('masterTenantID').toString(), 'adapt_framework', 'adapt.json'), function (err, data) {
      if (err) {
        console.log('ERROR: ' + err);
        return next(err);
      }

      var json = JSON.parse(data);
      // 'dependencies' contains a key-value pair representing the plugin name and the semver
      var plugins = Object.keys(json.dependencies);

      async.eachSeries(plugins, function(plugin, pluginCallback) {
        app.bowermanager.installPlugin(plugin, json.dependencies[plugin], function(err) {
          if (err) {
            return pluginCallback(err);
          }

          pluginCallback();
        });

      }, function(err) {
        if (err) {
          console.log(err);
          return next(err);
        }

        next();
      });
    });
  },
  // configure the super awesome user
  function createSuperUser (next) {
<<<<<<< HEAD
    console.log("Create the super user account. This account can be used to manage everything on your " + app.polyglot.t('app.productname') + " instance.");
=======
    if (isVagrant()) {
      console.log("Creating the super user account. This account can be used to manage everything on your Adapt Builder instance.");
    } else {
      console.log("Create the super user account. This account can be used to manage everything on your Adapt Builder instance.");
    }
>>>>>>> 929c7cf7

    prompt.get(userConfig, function (err, result) {
      if (err) {
        console.log('ERROR: ', err);
        return exitInstall(1, 'Tenant creation was unsuccessful. Please check the console output.');
      }

      var userEmail = result.email;
      var userPassword = result.password;
      // ruthlessly remove any existing users (we're already nuclear if we've deleted the existing tenant)
      app.usermanager.deleteUser({ email: userEmail }, function (err, userRec) {
        if (err) {
          console.log('ERROR: ', err);
          return exitInstall(1, 'User account creation was unsuccessful. Please check the console output.');
        }

        // add a new user using default auth plugin
        new localAuth().internalRegisterUser({
            email: userEmail,
            password: userPassword,
            _tenantId: masterTenant._id
          }, function (err, user) {
            if (err) {
              console.log('ERROR: ', err);
              return exitInstall(1, 'User account creation was unsuccessful. Please check the console output.');
            }

            superUser = user;
            // grant super permissions!
            helpers.grantSuperPermissions(user._id, function (err) {
              if (err) {
                console.log('ERROR: ', err);
                return exitInstall(1, 'User account creation was unsuccessful. Please check the console output.');
              }

              return next();
            });
          }
        );
      });
    });
  },
  // run grunt build
  function gruntBuild (next) {
    console.log('Compiling the ' + app.polyglot.t('app.productname') + ' web application, please wait a moment ... ');
    var proc = exec('grunt build:prod', { stdio: [0, 'pipe', 'pipe'] }, function (err) {
      if (err) {
        console.log('ERROR: ', err);
        console.log('grunt build:prod command failed. Is the grunt-cli module installed? You can install using ' + 'npm install -g grunt grunt-cli');
        console.log('Install will continue. Try running ' + 'grunt build:prod' + ' after installation completes.');
        return next();
      }

      console.log('The ' + app.polyglot.t('app.productname') + ' web application was compiled and is now ready to use.');
      return next();
    });

    // pipe through any output from grunt
    proc.stdout.on('data', console.log);
    proc.stderr.on('data', console.log);
  },
  // all done
  function finalize (next) {
    if (isVagrant()) {
      console.log("Installation complete.\nTo restart your instance run the command 'pm2 restart all'");
    } else {
      console.log("Installation complete.\n To restart your instance run the command 'node server' (or 'foreman start' if using heroku toolbelt).");
    }

    return next();
  }
];

// set overrides from command line arguments
prompt.override = optimist.argv;

prompt.start();

// Prompt the user to begin the install
<<<<<<< HEAD
console.log('This script will install the application. Would you like to continue?');
=======
if (isVagrant()) {
  console.log('This script will install the Adapt Builder. Please wait ...');
} else {
  console.log('This script will install the Adapt Builder. Would you like to continue?');
}
>>>>>>> 929c7cf7
prompt.get({ name: 'install', description: 'Y/n', type: 'string', default: 'Y' }, function (err, result) {
  if (!/(Y|y)[es]*$/.test(result['install'])) {
    return exitInstall();
  }

  // run steps
  async.series(steps, function (err, results) {
    if (err) {
      console.log('ERROR: ', err);
      return exitInstall(1, 'Install was unsuccessful. Please check the console output.');
    }

    exitInstall();
  });
});

// helper functions

/**
 * This will write out the config items both as a config.json file and
 * as a .env file for foreman
 *
 * @param {object} configItems
 * @param {callback} next
 */

function saveConfig (configItems, next) {
  var env = [];
  Object.keys(configItems).forEach(function (key) {
    env.push(key + "=" + configItems[key]);
  });

  // write the env file!
  if (0 === fs.writeSync(fs.openSync('.env', 'w'), env.join("\n"))) {
    console.log('ERROR: Failed to write .env file. Do you have write permissions for the current directory?');
    process.exit(1, 'Install Failed.');
  }

  // Defaulting these config settings until there are actual options.
  configItems.outputPlugin = 'adapt';
  configItems.dbType = 'mongoose';
  configItems.auth = 'local';

  // write the config.json file!
  if (0 === fs.writeSync(fs.openSync(path.join('conf', 'config.json'), 'w'), JSON.stringify(configItems))) {
    console.log('ERROR: Failed to write conf/config.json file. Do you have write permissions for the directory?');
    process.exit(1, 'Install Failed.');
  }
  return next();
}

/**
 * writes an indexed prompt for available db drivers
 *
 * @return {string}
 */

function getDriversPrompt() {
  var str = "Choose your database driver type (enter a number)\n";
  drivers.forEach(function (d, index) {
    str += (index+1) + ". " + d + "\n";
  });

  return str;
}

/**
 * writes an indexed prompt for available authentication plugins
 *
 * @return {string}
 */

function getAuthPrompt () {
  var str = "Choose your authentication method (enter a number)\n";
  auths.forEach(function (a, index) {
    str += (index+1) + ". " + a + "\n";
  });

  return str;
}

/**
 * Exits the install with some cleanup, should there be an error
 *
 * @param {int} code
 * @param {string} msg
 */

function exitInstall (code, msg) {
  code = code || 0;
  msg = msg || 'Bye!';
  console.log(msg);

  // handle borked tenant, users, in case of a non-zero exit
  if (0 !== code) {
    if (app && app.db) {
      if (masterTenant) {
        return app.db.destroy('tenant', { _id: masterTenant._id }, function (err) {
          if (superUser) {
            return app.db.destroy('user', { _id: superUser._id }, function (err) {
              return process.exit(code);
            });
          }

          return process.exit(code);
        });
      }
    }
  }

  process.exit(code);
}<|MERGE_RESOLUTION|>--- conflicted
+++ resolved
@@ -14,7 +14,7 @@
     logger = require('./lib/logger'),
     optimist = require('optimist'),
     util = require('util');
-    
+
 // set overrides from command line arguments
 prompt.override = optimist.argv;
 prompt.start();
@@ -372,15 +372,11 @@
   },
   // configure the super awesome user
   function createSuperUser (next) {
-<<<<<<< HEAD
-    console.log("Create the super user account. This account can be used to manage everything on your " + app.polyglot.t('app.productname') + " instance.");
-=======
     if (isVagrant()) {
-      console.log("Creating the super user account. This account can be used to manage everything on your Adapt Builder instance.");
+      console.log("Creating the super user account. This account can be used to manage everything on your " + app.polyglot.t('app.productname') + " instance.");
     } else {
-      console.log("Create the super user account. This account can be used to manage everything on your Adapt Builder instance.");
+      console.log("Create the super user account. This account can be used to manage everything on your " + app.polyglot.t('app.productname') + " instance.");
     }
->>>>>>> 929c7cf7
 
     prompt.get(userConfig, function (err, result) {
       if (err) {
@@ -460,15 +456,12 @@
 prompt.start();
 
 // Prompt the user to begin the install
-<<<<<<< HEAD
-console.log('This script will install the application. Would you like to continue?');
-=======
 if (isVagrant()) {
-  console.log('This script will install the Adapt Builder. Please wait ...');
+  console.log('This script will install the application. Please wait ...');
 } else {
-  console.log('This script will install the Adapt Builder. Would you like to continue?');
+  console.log('This script will install the application. Would you like to continue?');
 }
->>>>>>> 929c7cf7
+
 prompt.get({ name: 'install', description: 'Y/n', type: 'string', default: 'Y' }, function (err, result) {
   if (!/(Y|y)[es]*$/.test(result['install'])) {
     return exitInstall();
