--- conflicted
+++ resolved
@@ -416,51 +416,13 @@
   // run the app
   app.run({ skipVersionCheck: true });
   app.on('serverStarted', function() {
-<<<<<<< HEAD
-    installHelpers.hideSpinner();
-    database.checkConnection(function(error) {
-      if(error) {
-        return callback(error);
-      }
-      if(USE_CONFIG && prompt.override.masterTenantName) {
-        /**
-        * remove the masterTenantDisplayName, as we can use the existing value
-        * (which isn't in config.json so can't be used as an auto override)
-        */
-        inputData.tenant = inputData.tenant.filter(item => item.name !== 'masterTenantDisplayName');
-      }
-      installHelpers.getInput(inputData.tenant, function(result) {
-        console.log('');
-        // add the input to our cached config
-        addConfig({
-          masterTenant: {
-            name: result.masterTenantName,
-            displayName: result.masterTenantName
-          }
-        });
-        // check if the tenant name already exists
-        app.tenantmanager.retrieveTenant({ name: result.masterTenantName }, function(error, tenant) {
-          if(error) {
-            return onError(error);
-          }
-          if(!tenant) {
-            return callback();
-          }
-          if(!IS_INTERACTIVE) {
-            return exit(1, `Tenant '${tenant.name}' already exists, automatic install cannot continue.`);
-          }
-          if(!configResults.masterTenant.displayName) {
-            configResults.masterTenant.displayName = tenant.displayName;
-=======
 
     if(USE_CONFIG && prompt.override.masterTenantName) {
       /**
       * remove the masterTenantDisplayName, as we can use the existing value
       * (which isn't in config.json so can't be used as an auto override)
       */
-      inputData.tenant = _.filter(inputData.tenant, function(item) {
-        return item.name !== 'masterTenantDisplayName';
-      });
+      inputData.tenant = inputData.tenant.filter(item => item.name !== 'masterTenantDisplayName');
     }
     installHelpers.getInput(inputData.tenant, function(result) {
       console.log('');
@@ -490,7 +452,6 @@
           console.log('');
           if(!result.confirm) {
             return exit(1, 'Exiting install.');
->>>>>>> c48795ce
           }
           // delete tenant
           async.eachSeries(app.db.getModelNames(), function(modelName, cb) {
@@ -572,8 +533,8 @@
       if(err) {
         return callback(err);
       }
-      db.update('migration', {}, {'state': 'up'}, callback);
-    }, masterTenant._id);
+      db.update('migration', {}, {'state': 'up'}, callback)
+    }, masterTenant._id)
   });
 }
 
