var _ = require('underscore');
var async = require('async');
var chalk = require('chalk');
var fs = require('fs-extra');
var optimist = require('optimist');
var path = require('path');
var prompt = require('prompt');
var crypto = require('crypto');

var auth = require('./lib/auth');
var database = require('./lib/database');
var helpers = require('./lib/helpers');
var installHelpers = require('./lib/installHelpers');
var localAuth = require('./plugins/auth/local');
var logger = require('./lib/logger');
var origin = require('./lib/application');

var IS_INTERACTIVE = process.argv.length === 2;
var USE_CONFIG;

var app = origin();
// config for prompt inputs
var inputData;
var masterTenant = false;
var superUser = false;
// from user input
var configResults;

// we need the framework version for the config items, so let's go
installHelpers.getLatestFrameworkVersion(function(error, latestFrameworkTag) {
  if(error) {
    return handleError(error, 1, 'Failed to get the latest framework version. Check package.json.');
  }
  inputData = {
    useConfigJSON: {
      name: 'useJSON',
      description: 'Use existing config values? y/N',
      type: 'string',
      before: installHelpers.inputHelpers.toBoolean,
      default: 'N'
    },
    startInstall: {
      name: 'install',
      description: 'Continue? Y/n',
      type: 'string',
      before: installHelpers.inputHelpers.toBoolean,
      default: 'Y'
    },
    server: [
      {
        name: 'serverPort',
        type: 'number',
        description: 'Server port',
        pattern: installHelpers.inputHelpers.numberValidator,
        default: 5000
      },
      {
        name: 'serverName',
        type: 'string',
        description: 'Server name',
        default: 'localhost'
      },
      {
<<<<<<< HEAD
=======
        name: 'dbHost',
        type: 'string',
        description: 'Database host',
        default: 'localhost'
      },
      {
        name: 'dbName',
        type: 'string',
        description: 'Master database name',
        pattern: installHelpers.inputHelpers.alphanumValidator,
        default: 'adapt-tenant-master'
      },
      {
        name: 'dbPort',
        type: 'number',
        description: 'Database server port',
        pattern: installHelpers.inputHelpers.numberValidator,
        default: 27017
      },
      {
        name: 'dbUser',
        type: 'string',
        description: 'Database server user (only specify if using database authentication)',
        pattern: installHelpers.inputHelpers.alphanumValidator,
        default: ''
      },
      {
        name: 'dbPass',
        type: 'string',
        description: 'Database server password (only specify if using database authentication)',
        pattern: installHelpers.inputHelpers.alphanumValidator,
        default: ''
      },
      {
        name: 'dbAuthSource',
        type: 'string',
        description: 'Database server authentication database (only specify if using database authentication)',
        pattern: installHelpers.inputHelpers.alphanumValidator,
        default: 'admin'
      },
      {
>>>>>>> 87dd1164
        name: 'dataRoot',
        type: 'string',
        description: 'Data directory path',
        pattern: installHelpers.inputHelpers.alphanumValidator,
        default: 'data'
      },
      {
        name: 'authoringToolRepository',
        type: 'string',
        description: "Git repository URL to be used for the authoring tool source code",
        default: 'https://github.com/adaptlearning/adapt_authoring.git'
      },
      {
        name: 'frameworkRepository',
        type: 'string',
        description: "Git repository URL to be used for the framework source code",
        default: 'https://github.com/adaptlearning/adapt_framework.git'
      },
      {
        name: 'frameworkRevision',
        type: 'string',
        description: 'Specific git revision to be used for the framework. Accepts any valid revision type (e.g. branch/tag/commit)',
        default: 'tags/' + latestFrameworkTag
      }
    ],
    database: {
      dbConfig: [
        {
          name: 'dbName',
          type: 'string',
          description: 'Master database name',
          pattern: installHelpers.inputHelpers.alphanumValidator,
          default: 'adapt-tenant-master'
        },
        {
          name: 'useConnectionUri',
          type: 'string',
          description: "Will you be using a full database connection URI? (all connection options in the URI) y/N",
          before: installHelpers.inputHelpers.toBoolean,
          default: 'N'
        }
      ],
      configureUri: [
        {
          name: 'dbConnectionUri',
          type: 'string',
          description: 'Database connection URI',
          default: ''
        }
      ],
      configureStandard: [
        {
          name: 'dbHost',
          type: 'string',
          description: 'Database host',
          default: 'localhost'
        },
        {
          name: 'dbPort',
          type: 'number',
          description: 'Database server port',
          pattern: installHelpers.inputHelpers.numberValidator,
          default: 27017
        },
        {
          name: 'dbUser',
          type: 'string',
          description: 'Database server user',
          pattern: installHelpers.inputHelpers.alphanumValidator,
          default: ''
        },
        {
          name: 'dbPass',
          type: 'string',
          description: 'Database server password',
          pattern: installHelpers.inputHelpers.alphanumValidator,
          default: ''
        },
        {
          name: 'dbAuthSource',
          type: 'string',
          description: 'Database server authentication database',
          pattern: installHelpers.inputHelpers.alphanumValidator,
          default: 'admin'
        }
      ]
    },
    features: {
      ffmpeg: {
        name: 'useffmpeg',
        type: 'string',
        description: "Are you using ffmpeg? y/N",
        before: installHelpers.inputHelpers.toBoolean,
        default: 'N'
      },
      smtp: {
        confirm: {
          name: 'useSmtp',
          type: 'string',
          description: "Will you be using an SMTP server? (used for sending emails) y/N",
          before: installHelpers.inputHelpers.toBoolean,
          default: 'N'
        },
        confirmConnectionUrl: {
          name: 'useSmtpConnectionUrl',
          type: 'string',
          description: "Will you use a URL to connect to your smtp Server y/N",
          before: installHelpers.inputHelpers.toBoolean,
          default: 'N'
        },
        configure: [
          {
            name: 'fromAddress',
            type: 'string',
            description: "Sender email address",
            default: '',
          },
          {
            name: 'rootUrl',
            type: 'string',
            description: "The url this install will be accessible from",
            default: '' // set using default server options
          }
        ],
        configureService: [
          {
            name: 'smtpService',
            type: 'string',
            description: "Which SMTP service (if any) will be used? (see https://github.com/andris9/nodemailer-wellknown#supported-services for a list of supported services.)",
            default: 'none',
          },
          {
            name: 'smtpUsername',
            type: 'string',
            description: "SMTP username",
            default: '',
          },
          {
            name: 'smtpPassword',
            type: 'string',
            description: "SMTP password",
            hidden: true,
            replace: installHelpers.inputHelpers.passwordReplace,
            default: '',
            before: installHelpers.inputHelpers.passwordBefore
          }
        ],
        configureConnectionUrl: [
          {
            name: 'smtpConnectionUrl',
            type: 'string',
            description: "Custom connection URL: smtps://user%40gmail.com:pass@smtp.gmail.com/?pool=true",
            default: 'none',
          }
        ]
      }
    },
    tenant: [
      {
        name: 'masterTenantName',
        type: 'string',
        description: "Set a unique name for your tenant",
        pattern: installHelpers.inputHelpers.alphanumValidator,
        default: 'master'
      },
      {
        name: 'masterTenantDisplayName',
        type: 'string',
        description: 'Set the display name for your tenant',
        default: 'Master'
      }
    ],
    tenantDelete: {
      name: "confirm",
      description: "Continue? (Y/n)",
      before: installHelpers.inputHelpers.toBoolean,
      default: "Y"
    },
    superUser: [
      {
        name: 'suEmail',
        type: 'string',
        description: "Email address",
        required: true
      },
      {
        name: 'suPassword',
        type: 'string',
        description: "Password",
        hidden: true,
        replace: installHelpers.inputHelpers.passwordReplace,
        required: true,
        before: installHelpers.inputHelpers.passwordBefore
      },
      {
        name: 'suRetypePassword',
        type: 'string',
        description: "Confirm Password",
        hidden: true,
        replace: installHelpers.inputHelpers.passwordReplace,
        required: true,
        before: installHelpers.inputHelpers.passwordBefore
      }
    ]
  };
  if(!IS_INTERACTIVE) {
    return start();
  }
  console.log('');
  if(!fs.existsSync('conf/config.json')) {
    fs.ensureDirSync('conf');
    return start();
  }
  console.log('Found an existing config.json file. Do you want to use the values in this file during install?');
  installHelpers.getInput(inputData.useConfigJSON, function(result) {
    console.log('');
    USE_CONFIG = result.useJSON;
    start();
  });
});

function generatePromptOverrides() {
  if(USE_CONFIG) {
    var configJson = require('./conf/config.json');
    var configData = JSON.parse(JSON.stringify(configJson).replace(/true/g, '"y"').replace(/false/g, '"n"'));
    configData.install = 'y';
  }

  const sessionSecret = USE_CONFIG && configData.sessionSecret || crypto.randomBytes(64).toString('hex');
  addConfig({ sessionSecret: sessionSecret });
  // NOTE config.json < cmd args
  return _.extend({}, configData, optimist.argv);
}

function start() {
  // set overrides from command line arguments and config.json
  prompt.override = generatePromptOverrides();
  // Prompt the user to begin the install
  if(!IS_INTERACTIVE || USE_CONFIG) {
    console.log('This script will install the application. Please wait ...');
  } else {
    console.log('This script will install the application. \nWould you like to continue?');
  }
  installHelpers.getInput(inputData.startInstall, function(result) {
    if(!result.install) {
      return handleError(null, 0, 'User cancelled the install');
    }
    async.series([
      configureServer,
      configureDatabase,
      configureFeatures,
      configureMasterTenant,
      createMasterTenant,
      createSuperUser,
      buildFrontend,
      syncMigrations
    ], function(error, results) {
      if(error) {
        console.error('ERROR: ', error);
        return exit(1, 'Install was unsuccessful. Please check the console output.');
      }
      exit(0, `Installation completed successfully, the application can now be started with 'node server'.`);
    });
  });
}

function configureServer(callback) {
  console.log('');
  if(!IS_INTERACTIVE || USE_CONFIG) {
    console.log('Now setting configuration items.');
  } else {
    console.log('We need to configure the tool before install. \nTip: just press ENTER to accept the default value in brackets.');
  }
  installHelpers.getLatestFrameworkVersion(function(error, latestFrameworkTag) {
    if(error) {
      return handleError(error, 1, 'Failed to get latest framework version');
    }
    installHelpers.getInput(inputData.server, function(result) {
      addConfig(result);
      callback();
    });
  });
}

function configureDatabase(callback) {
  installHelpers.getInput(inputData.database.dbConfig, function(result) {
    addConfig(result);

    var isStandard = !result.useConnectionUri || USE_CONFIG && configResults.useConnectionUri !== 'y';
    var config = inputData.database[isStandard ? 'configureStandard' : 'configureUri'];

    installHelpers.getInput(config, function(result) {
      addConfig(result);
      callback();
    });
  });
}

function configureFeatures(callback) {
  async.series([
    function ffmpeg(cb) {
      installHelpers.getInput(inputData.features.ffmpeg, function(result) {
        addConfig(result);
        cb();
      });
    },
    function smtp(cb) {
      installHelpers.getInput(inputData.features.smtp.confirm, function(result) {
        addConfig(result);
        if(!result.useSmtp || USE_CONFIG && configResults.useSmtp !== 'y') {
          return cb();
        }
        // prompt user if custom connection url or well-known-service should be used
        installHelpers.getInput(inputData.features.smtp.confirmConnectionUrl, function(result) {
          addConfig(result);
          var smtpConfig;
          if (result.useSmtpConnectionUrl === true) {
            smtpConfig = inputData.features.smtp.configure.concat(inputData.features.smtp.configureConnectionUrl);
          } else {
            smtpConfig = inputData.features.smtp.configure.concat(inputData.features.smtp.configureService);
          }
          for(var i = 0, count = smtpConfig.length; i < count; i++) {
            if(smtpConfig[i].name === 'rootUrl') {
              smtpConfig[i].default = `http://${configResults.serverName}:${configResults.serverPort}`;
            }
          }
          installHelpers.getInput(smtpConfig, function(result) {
            addConfig(result);
            cb();
          });
        });
      });
    }
  ], function() {
    saveConfig(configResults, callback);
  });
}

function configureMasterTenant(callback) {
  var onError = function(error) {
    console.error('ERROR: ', error);
    return exit(1, 'Failed to configure master tenant. Please check the console output.');
  };
  if(!IS_INTERACTIVE || USE_CONFIG) {
    console.log('Now configuring the master tenant. \n');
  } else {
    console.log('Now we need to configure the master tenant. \nTip: just press ENTER to accept the default value in brackets.\n');
  }
  logger.clear();

  installHelpers.showSpinner('Starting server');
  // run the app
  app.run({ skipVersionCheck: true });
  app.on('serverStarted', function() {
    installHelpers.hideSpinner();
    database.checkConnection(function(error) {
      if(error) {
        return callback(error);
      }
      if(USE_CONFIG && prompt.override.masterTenantName) {
        /**
        * remove the masterTenantDisplayName, as we can use the existing value
        * (which isn't in config.json so can't be used as an auto override)
        */
        inputData.tenant = _.filter(inputData.tenant, function(item) {
          return item.name !== 'masterTenantDisplayName';
        });
      }
      installHelpers.getInput(inputData.tenant, function(result) {
        console.log('');
        // add the input to our cached config
        addConfig({
          masterTenant: {
            name: result.masterTenantName,
            displayName: result.masterTenantName
          }
        });
        // check if the tenant name already exists
        app.tenantmanager.retrieveTenant({ name: result.masterTenantName }, function(error, tenant) {
          if(error) {
            return onError(error);
          }
          if(!tenant) {
            return callback();
          }
          if(!IS_INTERACTIVE) {
            return exit(1, `Tenant '${tenant.name}' already exists, automatic install cannot continue.`);
          }
          if(!configResults.masterTenant.displayName) {
            configResults.masterTenant.displayName = tenant.displayName;
          }
          console.log(chalk.yellow(`Tenant '${tenant.name}' already exists. ${chalk.underline('It must be deleted for install to continue.')}`));
          installHelpers.getInput(inputData.tenantDelete, function(result) {
            console.log('');
            if(!result.confirm) {
              return exit(1, 'Exiting install.');
            }
            // delete tenant
            async.eachSeries(app.db.getModelNames(), function(modelName, cb) {
              app.db.destroy(modelName, null, cb);
            }, callback);
          });
        });
      });
    }, configResults.dbName);
  });
}

function createMasterTenant(callback) {
  app.tenantmanager.createTenant({
    name: configResults.masterTenant.name,
    displayName: configResults.masterTenant.displayName,
    isMaster: true,
    database: {
      dbName: app.configuration.getConfig('dbName'),
      dbHost: app.configuration.getConfig('dbHost'),
      dbUser: app.configuration.getConfig('dbUser'),
      dbPass: app.configuration.getConfig('dbPass'),
      dbPort: app.configuration.getConfig('dbPort')
    }
  }, function(error, tenant) {
    if(error) {
      return handleError(error, 1, 'Failed to create master tenant. Please check the console output.');
    }
    console.log('Master tenant created successfully.');
    masterTenant = tenant;
    delete configResults.masterTenant;
    addConfig(app.configuration.getConfig());
    saveConfig(configResults, callback);
  });
}

function createSuperUser(callback) {
  var onError = function(error) {
    handleError(error, 1, 'Failed to create admin user account. Please check the console output.');
  };
  console.log(`\nNow we need to set up a 'Super Admin' account. This account can be used to manage everything on your ${app.polyglot.t('app.productname')} instance.`);
  installHelpers.getInput(inputData.superUser, function(result) {
    console.log('');
    app.usermanager.deleteUser({ email: result.suEmail }, function(error, userRec) {
      if(error) return onError(error);
      // add a new user using default auth plugin
      new localAuth().internalRegisterUser(true, {
        email: result.suEmail,
        password: result.suPassword,
        retypePassword: result.suRetypePassword,
        _tenantId: masterTenant._id
      }, function(error, user) {
        // TODO should we allow a retry if the passwords don't match?
        if(error) {
          return onError(error);
        }
        superUser = user;
        helpers.grantSuperPermissions(user._id, function(error) {
          if(error) return onError(error);
          return callback();
        });
      });
    });
  });
}

function buildFrontend(callback) {
  installHelpers.buildAuthoring(function(error) {
    if(error) {
      return callback(`Failed to build the web application, (${error}) \nInstall will continue. Try again after installation completes using 'grunt build:prod'.`);
    }
    callback();
  });
}

//As this is a fresh install we dont need to run the migrations so add them to the db and set them to up
function syncMigrations(callback) {
  installHelpers.syncMigrations(function(err, migrations){
    database.getDatabase(function(err, db) {
      if(err){
        return callback(err)
      }

      db.update('migration', {}, {'state': 'up'}, callback)
    }, masterTenant._id)
  });
}

// helper functions

function addConfig(newConfigItems) {
  configResults = _.extend({}, configResults, newConfigItems);
}

/**
 * This will write out the config items both as a config.json file
 *
 * @param {object} configItems
 * @param {callback} callback
 */

function saveConfig(configItems, callback) {
  // add some default values as these aren't set
  if (!IS_INTERACTIVE) {
    for (var key in configItems) {
      if (configItems.hasOwnProperty(key) === false) continue;
      var value = configItems[key]; 
      if (typeof value !== 'string') continue;
      value = value.toLocaleLowerCase();
      if (value === 'y') {
        configItems[key] = true;
      } else if (value === 'n') {
        configItems[key] = false;
      }
    }
  }

  var config = {
    outputPlugin: 'adapt',
    dbType: 'mongoose',
    auth: 'local',
    root: process.cwd()
  };
  // copy over the input values
  _.each(configItems, function(value, key) {
    config[key] = value;
  });
  
  fs.ensureDir('conf', function(error) {
    if (error) {
      return handleError(`Failed to create configuration directory.\n${error}`, 1, 'Install Failed.');
    }
    fs.writeJson(path.join('conf', 'config.json'), config, { spaces: 2 }, function(error) {
      if(error) {
        handleError(`Failed to write configuration file to ${chalk.underline('conf/config.json')}.\n${error}`, 1, 'Install Failed.');
      }
      return callback();
    });
  })
}

function handleError(error, exitCode, exitMessage) {
  if(error) {
    console.error(`ERROR: ${error}`);
  }
  if(exitCode) {
    exit(exitCode, exitMessage);
  }
}

/**
 * Exits the install with some cleanup, should there be an error
 *
 * @param {int} code
 * @param {string} msg
 */

function exit(code, msg) {
  installHelpers.exit(code, msg, function(callback) {
    if(0 === code || app && !app.db || !masterTenant) {
      return callback();
    }
    // handle borked tenant, users, in case of a non-zero exit
    app.db.destroy('tenant', { _id: masterTenant._id }, function(error) {
      if(!superUser) return callback();
      app.db.destroy('user', { _id: superUser._id }, callback);
    });
  });
}<|MERGE_RESOLUTION|>--- conflicted
+++ resolved
@@ -61,50 +61,6 @@
         default: 'localhost'
       },
       {
-<<<<<<< HEAD
-=======
-        name: 'dbHost',
-        type: 'string',
-        description: 'Database host',
-        default: 'localhost'
-      },
-      {
-        name: 'dbName',
-        type: 'string',
-        description: 'Master database name',
-        pattern: installHelpers.inputHelpers.alphanumValidator,
-        default: 'adapt-tenant-master'
-      },
-      {
-        name: 'dbPort',
-        type: 'number',
-        description: 'Database server port',
-        pattern: installHelpers.inputHelpers.numberValidator,
-        default: 27017
-      },
-      {
-        name: 'dbUser',
-        type: 'string',
-        description: 'Database server user (only specify if using database authentication)',
-        pattern: installHelpers.inputHelpers.alphanumValidator,
-        default: ''
-      },
-      {
-        name: 'dbPass',
-        type: 'string',
-        description: 'Database server password (only specify if using database authentication)',
-        pattern: installHelpers.inputHelpers.alphanumValidator,
-        default: ''
-      },
-      {
-        name: 'dbAuthSource',
-        type: 'string',
-        description: 'Database server authentication database (only specify if using database authentication)',
-        pattern: installHelpers.inputHelpers.alphanumValidator,
-        default: 'admin'
-      },
-      {
->>>>>>> 87dd1164
         name: 'dataRoot',
         type: 'string',
         description: 'Data directory path',
@@ -172,24 +128,24 @@
         {
           name: 'dbUser',
           type: 'string',
-          description: 'Database server user',
+          description: 'Database server user (only specify if using database authentication)',
           pattern: installHelpers.inputHelpers.alphanumValidator,
           default: ''
         },
         {
           name: 'dbPass',
           type: 'string',
-          description: 'Database server password',
+          description: 'Database server password (only specify if using database authentication)',
           pattern: installHelpers.inputHelpers.alphanumValidator,
           default: ''
         },
         {
           name: 'dbAuthSource',
           type: 'string',
-          description: 'Database server authentication database',
+          description: 'Database server authentication database (only specify if using database authentication)',
           pattern: installHelpers.inputHelpers.alphanumValidator,
           default: 'admin'
-        }
+        },
       ]
     },
     features: {
@@ -607,7 +563,7 @@
   if (!IS_INTERACTIVE) {
     for (var key in configItems) {
       if (configItems.hasOwnProperty(key) === false) continue;
-      var value = configItems[key]; 
+      var value = configItems[key];
       if (typeof value !== 'string') continue;
       value = value.toLocaleLowerCase();
       if (value === 'y') {
@@ -628,7 +584,7 @@
   _.each(configItems, function(value, key) {
     config[key] = value;
   });
-  
+
   fs.ensureDir('conf', function(error) {
     if (error) {
       return handleError(`Failed to create configuration directory.\n${error}`, 1, 'Install Failed.');
