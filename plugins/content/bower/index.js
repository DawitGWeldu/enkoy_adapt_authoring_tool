// LICENCE https://github.com/adaptlearning/adapt_authoring/blob/master/LICENSE
/**
 * Bower content plugin
 *
 * The bower plugin is a bit more complex than other content plugins,
 * since it needs to manage any kind of adapt component that has been
 * published to our bower repository. This module is intended to be inherited
 * and extended by the various bower content plugins (components, extensions, themes, menus)
 */

var origin = require('../../../'),
    contentmanager = require('../../../lib/contentmanager'),
    usermanager = require('../../../lib/usermanager'),
    rest = require('../../../lib/rest'),
    ContentPlugin = contentmanager.ContentPlugin,
    ContentTypeError = contentmanager.errors.ContentTypeError,
    configuration = require('../../../lib/configuration'),
    permissions = require('../../../lib/permissions'),
    helpers = require('../../../lib/helpers'),
    database = require('../../../lib/database'),
    logger = require('../../../lib/logger'),
    defaultOptions = require('./defaults.json'),
    bower = require('bower'),
    rimraf = require('rimraf'),
    async = require('async'),
    semver = require('semver'),
    fs = require('fs'),
    ncp = require('ncp').ncp,
    mkdirp = require('mkdirp'),
    _ = require('underscore'),
    util = require('util'),
    path = require('path'),
    unzip = require('unzip'),
    exec = require('child_process').exec,
    IncomingForm = require('formidable').IncomingForm,
    version = require('../../../version.json');

// errors
function PluginPackageError (msg) {
  this.type = 'PluginPackageError';
  this.message = msg || 'Error with plugin package';
}

util.inherits(PluginPackageError, Error);

function BowerPlugin () {
}

util.inherits(BowerPlugin, ContentPlugin);

/**
 * overrides base implementation of hasPermission
 *
 * @param {string} action
 * @param {object} a content item
 * @param {callback} next (function (err, isAllowed))
 */
BowerPlugin.prototype.hasPermission = function (action, userId, tenantId, contentItem, next) {
  helpers.hasCoursePermission(action, userId, tenantId, contentItem, function(err, isAllowed) {
    if (err) {
      return next(err);
    }

    if (!isAllowed) {
      // Check the permissions string
      var resource = permissions.buildResourceString(tenantId, '/api/content/course/' + contentItem._courseId);
      permissions.hasPermission(userId, action, resource, next);
    } else {
      return next(null, isAllowed);
    }
  });
};

/**
 * implements ContentObject#getModelName
 *
 * @return {string}
 */
BowerPlugin.prototype.getModelName = function () {
  return false;
};

/**
 * returns the plugin type identifier for this plugin
 *
 * @return {string}
 */
BowerPlugin.prototype.getPluginType = function () {
  return false;
};

/**
 * returns the child type for this object
 *
 * @return string
 */
BowerPlugin.prototype.getChildType = function () {
  return false; // no children evAr!
};

/**
 * add content schema to the database via this function
 *
 * @param {object} db
 * @param {callback} next
 */
BowerPlugin.prototype.onDatabaseCreated = function (db, next) {
  var modelName = this.getModelName();

  var pluginType = this.getPluginType();
  if (!modelName || !pluginType) {
    return next(null);
  }

  var schemaPath = path.join(configuration.serverRoot, 'plugins', 'content', modelName, pluginType + '.schema');
  try {
    fs.readFile(schemaPath, function (err, data) {
      if (err) {
        return next(err);
      }

      var schema = JSON.parse(data);
      db.addModel(pluginType, schema);
      return next();
    });
  } catch (error) {
    logger.log('error', 'failed to parse schema file at ' + schemaPath, error);
    return next(error);
  }
};

/**
 * returns the package type managed by this plugin (component, theme, etc)
 *
 */
BowerPlugin.prototype.getPackageType = function () {
  return false;
};

/**
 * extracts the plugin type from a bower.json
 * @param {object} packageJson - a require'd bower.json file
 * @return {string} - the plugin type
 */
function extractPluginType (packageJson) {
  // not very intelligent
  var pluginTypes = ['theme', 'extension', 'component', 'menu'];
  var type = false;
  for (var index = 0; index < pluginTypes.length; ++index) {
    type = pluginTypes[index];
    if (packageJson[type] && 'string' === typeof packageJson[type]) {
      return type;
    }
  }

  return false;
}

/**
 * extracts the necessary attributes to store a package in the DB
 *
 */
function extractPackageInfo (plugin, pkgMeta, schema) {
  // build package info
  var info = {
    name: pkgMeta.name,
    displayName: pkgMeta.displayName,
    description: pkgMeta.description,
    version: pkgMeta.version,
    framework: pkgMeta.framework ? pkgMeta.framework : null,
    isLocalPackage: pkgMeta.isLocalPackage ? pkgMeta.isLocalPackage : false,
    properties: schema.properties,
    globals: schema.globals ? schema.globals : null
  };

  if (pkgMeta.assetFields) {
    info.assetFields = pkgMeta.assetFields;
  }

  // set the type and package id for the package
  info[plugin.packageType] = pkgMeta[plugin.packageType];

  // set extra properties
  plugin.extra && plugin.extra.forEach(function (key) {
    if (pkgMeta[key]) {
      info[key] = pkgMeta[key];
    }
  });

  return info;
}

/**
 * essential setup for this plugin
 */

function initialize () {
  var app = origin();
  app.once('serverStarted', function (server) {
    // add plugin upload route
    rest.post('/upload/contentplugin', handleUploadedPlugin);
  });
}

/**
 * the default endpoint for PUT /api/{plugintype}/
 *
 */

BowerPlugin.prototype.updatePluginType = function (req, res, next) {
  var self = this;
  var delta = _.pick(req.body, '_isAvailableInEditor'); // only allow update of certain attributes

  database.getDatabase(function (err, db) {
    if (err) {
      return next(err);
    }

    db.update(self.getPluginType(), { _id: req.params.id }, delta, function (err) {
      if (err) {
        return next(err);
      }

      return res.json({ success: true });
    });
  });
};

/**
 * essential setup for derived plugins
 *
 */
BowerPlugin.prototype.initialize = function (plugin) {
  var app = origin();
  var self = this;
  app.once('serverStarted', function (server) {
    // Add the componenttype/extensiontype/menutype/themetype route
    rest.get('/' + plugin.type, function (req, res, next) {
      var options = _.extend(plugin.options, _.pick(req.query, 'refreshplugins', 'showall'));

      if (!req.params.refreshplugins) {
        database.getDatabase(function (err, db) {
          if (err) {
            return next(err);
          }

          // Check if requests are on the master tenant
          var currentUser = usermanager.getCurrentUser();
          var isMasterTenantUser = currentUser
            ? currentUser.tenant.isMaster
            : false;

          // Users on the master tenant should be able to see all plugins
          var criteria = !isMasterTenantUser
            ? {_isAvailableInEditor: true}
            : {};

          db.retrieve(plugin.type, criteria, function (err, results) {
            if (err) {
              return next(err);
            }

            res.statusCode = 200;
            return res.json(results);
          });
        }, configuration.getConfig('dbName'));
      } else {
        // we only want to fetch the latest versions
        options.latest = true;

        self.fetchInstalledPackages(plugin, options, function (err, results) {
          if (err) {
            return next(err);
          }

          res.statusCode = 200;
          return res.json(results);
        });
      }

    });

    // get a single pluginType definition by id
    rest.get('/' + plugin.type + '/:id', function (req, res, next) {
      database.getDatabase(function (err, db) {
        if (err) {
          return next(err);
        }

        var options = db.isValidIdentifier(req.params.id)
          ? { _id: req.params.id }
          : { name: req.params.id}

        db.retrieve(plugin.type, options, function (err, results) {
          if (err) {
            return next(err);
          }

          // want to return one only
          if (results && 1 === results.length) {
            return res.json(results[0]);
          }

          res.statusCode = 404;
          return res.json({ success: false, message: 'could not find plugin' });
        });
      }, configuration.getConfig('dbName'));
    });

    // update a single plugin type definition by id
    rest.put('/' + plugin.type + '/:id', function (req, res, next) {
      app.contentmanager.getContentPlugin(plugin.packageType, function (err, plugin) {
        if (err) {
          return next(err);
        }

        if (plugin && plugin.updatePluginType) {
          return plugin.updatePluginType(req, res, next);
        }

        return BowerPlugin.prototype.call(null, req, res, next);
      });
    });

    // check if a higher version is available for the plugin
    rest.get('/' + plugin.type + '/checkversion/:id', function (req, res, next) {
      database.getDatabase(function (err, db) {
        if (err) {
          return next(err);
        }

        db.retrieve(plugin.type, { _id: req.params.id }, function (err, results) {
          if (err) {
            return next(err);
          }

          if (!results || 1 !== results.length) {
            res.statusCode = 404;
            return res.json({ success: false, message: 'could not find plugin' });
          }

          checkIfHigherVersionExists(results[0], plugin.options, function (err, exists) {
            return res.json({ success:true, isUpdateable: exists });
          });
        });
      }, configuration.getConfig('dbName'));
    });

    // upgrade a plugin/plugins
    rest.post('/' + plugin.type + '/update', function (req, res, next) {
      var upgradeTargets = req.body.targets;
      if (!util.isArray(upgradeTargets)) {
        res.statusCode = 400;
        return res.json({ success: false, message: 'targets parameter should be an array' });
      }

      database.getDatabase(function (err, db) {
        if (err) {
          return next(err);
        }

        db.retrieve(plugin.type, { _id: { $in: upgradeTargets} }, function (err, results) {
          if (err) {
            logger.log('error', err);
            return next(err);
          }

          if (!results || 0 === results.length) {
            res.statusCode = 404;
            return res.json({ success: false, message: 'could not find plugin(s)' });
          }

          async.map(
            results,
            function (item, cb) {
              return cb(null, item.name);
            },
            function (err, pluginNames) {
              if (err) {
                return next(err);
              }

              // bower throws a fit if passing an array of size 1 :\
              if (pluginNames.length === 1) {
                pluginNames = pluginNames[0];
              }

              var options = _.extend(
                plugin.options,
                { _searchItems: pluginNames }
              );

              return self.updatePackages(plugin, options, function () {
                // @TODO figure out how to determine if the update failed?
                return res.json({ success: true, upgraded: upgradeTargets });
              });
            });
        });
      }, configuration.getConfig('dbName'));
    });
  });
};

/**
 * this will retrieve a list of bower plugins that have been installed on the system
 * if there are no plugins, it will make a single attempt to install them
 * and then send the list via the callback
 *
 * @param {object} [options] {refresh: int, retry: boolean}
 * @param {callback} next
 */
BowerPlugin.prototype.fetchInstalledPackages = function (plugin, options, next) {
  var self = this;
  // shuffle params
  if ('function' === typeof options) {
    next = options;
    options = {};
  }

  options = _.extend({
      retry: true
    }, defaultOptions, options);

  database.getDatabase(function (err, db) {
    if (err) {
      return next(err);
    }

    db.retrieve(plugin.type, {}, function (err, results) {
      if (err) {
        return next(err);
      }

      // there should be at least one installed
      if (options.refreshplugins || ((!results || 0 === results.length) && options.retry)) {
        // update plugins retry, return
        return self.updatePackages(plugin, options, function (err) {
          if (err) {
            logger.log('error', err);
            return next(err);
          }

          // Try again, but only once
          options.retry = false;
          options.refreshplugins = false;
          self.fetchInstalledPackages(plugin, options, next);
        });
      }

      if (options.latest) {
        // only send the latest version of the packages
        var packages = {};
        return async.eachSeries(results, function (item, cb) {
          if (!options.showall && !item._isAvailableInEditor) {
            return cb(null);
          }

          if ('object' !== typeof packages[item.name]) {
            packages[item.name] = item;
          } else if (semver.lt(packages[item.name].version, item.version)) {
            packages[item.name] = item;
          }

          cb(null);
        },
        function (err) {
          if (err) {
            logger.log('error', err);
            return next(err);
          }

          return next(null, packages);
        });
      }

      // send all packages
      return next(null, results);
    });
  });
};

/**
 * adds a new package to the system - fired after bower
 * has installed to the cache
 *
 * @param {object} plugin - bowerConfig object for a bower plugin type
 * @param {object} packageInfo - the bower package info retrieved during install
 * @param {object} options
 * @param {callback} cb
 */
function addPackage (plugin, packageInfo, options, cb) {
  // shuffle params
  if ('function' === typeof options) {
    cb = options;
    options = {
      strict: false
    };
  }

  // verify packageInfo meets requirements
  var pkgMeta = packageInfo.pkgMeta;
  if (pkgMeta.keywords) { // only allow our package type
    var keywords = _.isArray(pkgMeta.keywords) ? pkgMeta.keywords : [pkgMeta.keywords];
    if (!_.contains(keywords, plugin.keywords)) {
      if (options.strict) {
        return cb(new PluginPackageError('Package is not a valid ' + plugin.type + ' package'));
      }

      logger.log('info', 'ignoring unsupported package: ' + pkgMeta.name);
      return cb(null);
    }
  } else {
    if (options.strict) {
      return cb(new PluginPackageError('Package does not define any keywords'));
    }

    logger.log('warn', 'ignoring component without keywords defined: ' + pkgMeta.name);
    return cb(null);
  }

  if (!pkgMeta.version) { // don't allow packages that don't define versions
    logger.log('warn', 'ignoring unversioned component: ' + pkgMeta.name);
    return cb(null);
  }

  var schemaPath = path.join(packageInfo.canonicalDir, defaultOptions._adaptSchemaFile);
  fs.exists(schemaPath, function (exists) {
    if (!exists) {
      if (options.strict) {
        return cb(new PluginPackageError('Package does not contain a schema'));
      }

      logger.log('warn', 'ignoring package with no schema: ' + pkgMeta.name);
      return cb(null);
    }

    fs.readFile(schemaPath, function (err, data) {
      var schema = false;
      if (err) {
        if (options.strict) {
          return cb(new PluginPackageError('Failed to parse schema for package ' + pkgMeta.name));
        }

        logger.log('error', 'failed to parse schema for ' + pkgMeta.name, err);
        return cb(null);
      }

      try {
        schema = JSON.parse(data);
      } catch (e) {
        if (options.strict) {
          return cb(new PluginPackageError('Failed to parse schema for package ' + pkgMeta.name));
        }

        logger.log('error', 'failed to parse schema for ' + pkgMeta.name, e);
        return cb(null);
      }

      // @TODO - this should be removed when we move to symlinked plugins :-\
      if (!options.skipTenantCopy) {
        // Copy this version of the component to a holding area (used for publishing).
        // Folder structure: <versions folder>/adapt-contrib-graphic/0.0.2/adapt-contrib-graphic/...
        var destination = path.join(plugin.options.versionsFolder, pkgMeta.name, pkgMeta.version, pkgMeta.name);
        rimraf(destination, function(err) {
          if (err) {
            // can't continue
            return logger.log('error', err);
          }

          mkdirp(destination, function (err) {
            if (err) {
              return logger.log('error', err);
            }

            // move from the cache to the versioned dir
            ncp(packageInfo.canonicalDir, destination, function (err) {
              if (err) {
                // don't double call callback
                return logger.log('error', err);
              }

              // temporary hack to get stuff moving
              // copy plugin source to tenant dir
              var currentUser = usermanager.getCurrentUser();
              var tenantId = options.tenantId
                ? options.tenantId
                : currentUser.tenant._id.toString()
              var tenantPluginPath = path.join(
                configuration.tempDir,
                tenantId,
                'adapt_framework',
                'src',
                plugin.srcLocation,
                pkgMeta.name
              );

              // remove older version first
              rimraf(tenantPluginPath, function (err) {
                if (err) {
                  return logger.log('error', err);
                }

                ncp(packageInfo.canonicalDir, tenantPluginPath, function (err) {
                  if (err) {
                    return logger.log('error', err);
                  }

                  // done
                  logger.log('info', 'Successfully copied ' + pkgMeta.name + ' to tenant ' + tenantPluginPath);
                });
              });
            });
          });
        });
      }

      // build the package information
      var package = extractPackageInfo(plugin, pkgMeta, schema);
      // add the package to the modelname collection
      database.getDatabase(function (err, db) {
        if (err) {
          logger.log('error', err);
          return cb(err);
        }

        // don't duplicate component.name, component.version
        db.retrieve(plugin.type, { name: package.name, version: package.version }, function (err, results) {
          if (err) {
            logger.log('error', err);
            return cb(err);
          }

          if (results && 0 !== results.length) {
            // don't add duplicate
            if (options.strict) {
              return cb(new PluginPackageError("Can't add plugin: plugin already exists!"));
            }
            return cb(null);
          }

          db.create(plugin.type, package, function (err, newPlugin) {
            if (err) {
              if (options.strict) {
                return cb(err);
              }

              logger.log('error', 'Failed to add package: ' + package.name, err);
              return cb(null);
            }

            logger.log('info', 'Added package: ' + package.name);

            // #509 update content targeted by previous versions of this package
            logger.log('info', 'searching old package types ... ');
            db.retrieve(plugin.type, { name: package.name, version: { $ne: newPlugin.version } }, function (err, results) {

              if (err) {
                // strictness doesn't matter at this point
                logger.log('error', 'Failed to retrieve previous packages: ' + err.message, err);
              }

              if (results && results.length) {
                // found previous versions to update
                // only update content using the id of the most recent version
                var oldPlugin = false;
                results.forEach(function (item) {
                  if (!oldPlugin) {
                    oldPlugin = item;
                  } else if (semver.gt(item.version, oldPlugin.version)) {
                    oldPlugin = item;
                  }
                })

                plugin.updateLegacyContent(newPlugin, oldPlugin, function (err) {
                  if (err) {
                    logger.log('error', err);
                    return cb(err);
                  }

                  // Remove older versions of this plugin
                  db.destroy(plugin.type, { name: package.name, version: { $ne: newPlugin.version } }, function (err) {
                    if (err) {
                      logger.log('error', err);
                      return cb(err);
                    }

                    logger.log('info', 'Successfully removed versions of ' + package.name + '(' + plugin.type + ') older than ' + newPlugin.version);
                    return cb(null, newPlugin);
                  });


                });
              } else {
                // nothing to do!
                // Remove older versions of this plugin
                db.destroy(plugin.type, { name: package.name, version: { $ne: newPlugin.version } }, function (err) {
                  if (err) {
                    logger.log('error', err);
                    return cb(err);
                  }

                  logger.log('info', 'Successfully removed versions of ' + package.name + '(' + plugin.type + ') older than ' + newPlugin.version);

                  return cb(null, newPlugin);
                });
              }
            });
          });
        });
      }, options.tenantId);
    });
  });
}

/**
 * this function uses bower to search and install new adapt framework
 * packages to the authoring tool
 *
 * @param {object} options - bower configuration and local config options
 * @param {callback} cb
 */
BowerPlugin.prototype.updatePackages = function (plugin, options, cb) {
  // shuffle params
  if ('function' === typeof options) {
    cb = options;
    options = {
      '_searchItems': ''
    };
  }

  options = _.extend(
    _.clone(defaultOptions),
    options
  );

  // log the update with any passed options
  logger.log('info', 'updating packages', options);

  // update directory relative to server location
  options.cwd = configuration.serverRoot;

  // clean our bower cache
  rimraf(options.directory, function (err) {
    if (err) {
      return cb(err);
    }

    // now do search and install
    bower.commands
      .search(options._searchItems, options)
      .on('error', function(err) {
        logger.log('error', err);
        return cb(err);
      })
      .on('end', function (results) {
        // lets bower install each
        async.map(results,
          function (item, next) {
            next(null, item.name);
          },
          function (err, nameList) {
            bower
              .commands
              .install(nameList, { save: true }, options)
              .on('error', function(err) {
                logger.log('error', err);
                return cb(err);
              })
              .on('end', function (packageInfo) {
                // add details for each to the db
                async.eachSeries(
                  Object.keys(packageInfo),
                  function (key, next) {
                    if (packageInfo[key].pkgMeta.framework) {
                      // If the plugin defines a framework, ensure that it is compatible
<<<<<<< HEAD
                      if (semver.satisfies(semver.clean(version.adapt_framework), packageInfo[key].pkgMeta.framework)) {
                        addPackage(plugin, packageInfo[key], options, next); 
=======
                      if (semver.satisfies(semver.clean(version.adapt_framework), packageInfo[key].framework)) {
                        addPackage(plugin, packageInfo[key], options, next);
>>>>>>> a8f8a4b6
                      } else {
                        logger.log('warn', 'Unable to install ' + packageInfo[key].pkgMeta.name + ' as it is not supported in the current version of of the Adapt framework');
                        next();
                      }
                    } else {
                      addPackage(plugin, packageInfo[key], options, next);
                    }
                  },
                  cb);
              });
          });
      });
  });
};

/**
 * checks if a higher version of an installed extension is available
 *
 */
function checkIfHigherVersionExists (package, options, cb) {
  // shuffle params
  if ('function' === typeof options) {
    cb = options;
    options = {};
  }

  var packageName = package.name;

  options = _.extend(
    _.clone(defaultOptions),
    options
  );

  // Query bower to verify that the specified plugin exists.
  bower.commands.search(packageName, options)
    .on('error', function(err) {
      logger.log('error', err);
      return cb(null, false);
    })
    .on('end', function (results) {
      if (!results || results.length == 0) {
        logger.log('warn', 'Plugin ' + packageName + ' not found!');
        return cb('Plugin ' + packageName + ' not found!');
      }

      bower.commands.install([packageName], null, options) // Removed #develop tag
      .on('end', function (info) {
        // if info is empty, it means there is no higher version of the plugin available
        if (Object.getOwnPropertyNames(info).length == 0 || !info[packageName].pkgMeta) {
          return cb(null, false);
        }

        // Semver check that the plugin is compatibile with the installed version of the framework
        if (info[packageName].pkgMeta.framework) {
            // Check which version of the framework we're running
            if (semver.satisfies(semver.clean(version.adapt_framework), info[packageName].pkgMeta.framework)) {
              return cb(null, true);
            } else {
              logger.log('warn', 'A later version of ' + packageName + ' is available but is not supported by the installed version of the Adapt framework');
              return cb(null, false);
            }
        } else {
          return cb(null, true);
        }
      })
      .on('error', function(err) {
        logger.log('error', err);
        return cb(null, false);
      });
    });

}

/**
 * handles uploaded plugins
 *
 */

function handleUploadedPlugin (req, res, next) {
  var form = new IncomingForm();
  form.parse(req, function (error, fields, files) {
    if (error) {
      return next(error);
    }

    var file = files.file;
    if (!file || !file.path) {
      return next(new PluginPackageError('File upload failed!'));
    }

    // try unzipping
    var outputPath = file.path + '_unzipped';
    var rs = fs.createReadStream(file.path);
    var ws = unzip.Extract({ path: outputPath });
    rs.on('error', function (error) {
      return next(error);
    });
    ws.on('error', function (error) {
      return next(error);
    });
    ws.on('close', function () {
      // enumerate output directory and search for bower.json
      fs.readdir(outputPath, function (err, files) {
        if (err) {
          return next(err);
        }

        var packageJson;
        var canonicalDir;

        // Read over each directory checking for the correct one that contains a bower.json file
        fs.readdir(outputPath, function (err, directoryList) {

          async.some(directoryList, function(directory, asyncCallback) {
            var bowerPath = path.join(outputPath, directory, 'bower.json');

            fs.exists(bowerPath, function(exists) {
              if (exists) {
                canonicalDir = path.join(outputPath, directory);
                try {
                  packageJson = require(bowerPath);
                } catch (error) {
                  logger.log('error', 'failed to find bower file at ' + bowerPath, error);
                  return asyncCallback();
                }
                asyncCallback(true);
              } else {
                asyncCallback();
              }
            });

          }, function(hasResults) {
            if (!hasResults) {
              return next(new PluginPackageError('Cannot find expected bower.json file in the plugin root, please check the structure of your zip file and try again.'));
            }

            if (!packageJson) {
              return next(new PluginPackageError('Unrecognized plugin - a plugin should have a bower.json file'));
            }

            // extract the plugin type from the package
            var pluginType = extractPluginType(packageJson);
            if (!pluginType) {
              return next(new PluginPackageError('Unrecognized plugin type for package ' + packageJson.name));
            }

            // mark as a locally installed package
            packageJson.isLocalPackage = true;

            // construct packageInfo
            var packageInfo = {
              canonicalDir: canonicalDir,
              pkgMeta: packageJson
            };

            // Check if the framework has been defined on the plugin and that it's not compatible
            if (packageInfo.pkgMeta.framework && !semver.satisfies(semver.clean(version.adapt_framework), packageInfo.pkgMeta.framework)) {
              return next(new PluginPackageError('This plugin is incompatible with version ' + version.adapt_framework + ' of the Adapt framework'));
            }

            app.contentmanager.getContentPlugin(pluginType, function (error, contentPlugin) {
              if (error) {
                return next(error);
              }

              addPackage(contentPlugin.bowerConfig, packageInfo, { strict: true }, function (error, results) {
                if (error) {
                  return next(error);
                }

                res.statusCode = 200;
                return res.json({ success: true, pluginType: pluginType, message: 'successfully added new plugin' });
              });
            });

          });

        });

      });
    });
    rs.pipe(ws);

    // response should be sent by one of the above handlers
  });
}

initialize();

/**
 * Module exports
 *
 */

exports = module.exports = BowerPlugin;<|MERGE_RESOLUTION|>--- conflicted
+++ resolved
@@ -773,13 +773,8 @@
                   function (key, next) {
                     if (packageInfo[key].pkgMeta.framework) {
                       // If the plugin defines a framework, ensure that it is compatible
-<<<<<<< HEAD
                       if (semver.satisfies(semver.clean(version.adapt_framework), packageInfo[key].pkgMeta.framework)) {
                         addPackage(plugin, packageInfo[key], options, next); 
-=======
-                      if (semver.satisfies(semver.clean(version.adapt_framework), packageInfo[key].framework)) {
-                        addPackage(plugin, packageInfo[key], options, next);
->>>>>>> a8f8a4b6
                       } else {
                         logger.log('warn', 'Unable to install ' + packageInfo[key].pkgMeta.name + ' as it is not supported in the current version of of the Adapt framework');
                         next();
