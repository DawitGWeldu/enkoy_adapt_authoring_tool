// LICENCE https://github.com/adaptlearning/adapt_authoring/blob/master/LICENSE
/**
 * Bower content plugin
 *
 * The bower plugin is a bit more complex than other content plugins,
 * since it needs to manage any kind of adapt component that has been
 * published to our bower repository. This module is intended to be inherited
 * and extended by the various bower content plugins (components, extensions, themes, menus)
 */

var origin = require('../../../'),
    contentmanager = require('../../../lib/contentmanager'),
    usermanager = require('../../../lib/usermanager'),
    rest = require('../../../lib/rest'),
    ContentPlugin = contentmanager.ContentPlugin,
    ContentTypeError = contentmanager.errors.ContentTypeError,
    configuration = require('../../../lib/configuration'),
    permissions = require('../../../lib/permissions'),
    helpers = require('../../../lib/helpers'),
    database = require('../../../lib/database'),
    logger = require('../../../lib/logger'),
    defaultOptions = require('./defaults.json'),
    bower = require('bower'),
    rimraf = require('rimraf'),
    async = require('async'),
    semver = require('semver'),
    fs = require('fs'),
    ncp = require('ncp').ncp,
    mkdirp = require('mkdirp'),
    _ = require('underscore'),
    util = require('util'),
    path = require('path'),
    unzip = require('unzip'),
    exec = require('child_process').exec,
    IncomingForm = require('formidable').IncomingForm;

// errors
function PluginPackageError (msg) {
  this.type = 'PluginPackageError';
  this.message = msg || 'Error with plugin package';
}

util.inherits(PluginPackageError, Error);

function BowerPlugin () {
}

util.inherits(BowerPlugin, ContentPlugin);

/**
 * overrides base implementation of hasPermission
 *
 * @param {string} action
 * @param {object} a content item
 * @param {callback} next (function (err, isAllowed))
 */
BowerPlugin.prototype.hasPermission = function (action, userId, tenantId, contentItem, next) {
  helpers.hasCoursePermission(action, userId, tenantId, contentItem, function(err, isAllowed) {
    if (err) {
      return next(err);
    }

    if (!isAllowed) {
      // Check the permissions string
      var resource = permissions.buildResourceString(tenantId, '/api/content/course/' + contentItem._courseId);
      permissions.hasPermission(userId, action, resource, next);
    } else {
      return next(null, isAllowed);
    }
  });
};

/**
 * implements ContentObject#getModelName
 *
 * @return {string}
 */
BowerPlugin.prototype.getModelName = function () {
  return false;
};

/**
 * returns the plugin type identifier for this plugin
 *
 * @return {string}
 */
BowerPlugin.prototype.getPluginType = function () {
  return false;
};

/**
 * returns the child type for this object
 *
 * @return string
 */
BowerPlugin.prototype.getChildType = function () {
  return false; // no children evAr!
};

/**
 * add content schema to the database via this function
 *
 * @param {object} db
 * @param {callback} next
 */
BowerPlugin.prototype.onDatabaseCreated = function (db, next) {
  var modelName = this.getModelName();

  var pluginType = this.getPluginType();
  if (!modelName || !pluginType) {
    return next(null);
  }

  var schemaPath = path.join(configuration.serverRoot, 'plugins', 'content', modelName, pluginType + '.schema');
  try {
    fs.readFile(schemaPath, function (err, data) {
      if (err) {
        return next(err);
      }

      var schema = JSON.parse(data);
      db.addModel(pluginType, schema);
      return next();
    });
  } catch (error) {
    logger.log('error', 'failed to parse schema file at ' + schemaPath, error);
    return next(error);
  }
};

/**
 * returns the package type managed by this plugin (component, theme, etc)
 *
 */
BowerPlugin.prototype.getPackageType = function () {
  return false;
};

/**
 * extracts the plugin type from a bower.json
 * @param {object} packageJson - a require'd bower.json file
 * @return {string} - the plugin type
 */
function extractPluginType (packageJson) {
  // not very intelligent
  var pluginTypes = ['theme', 'extension', 'component', 'menu'];
  var type = false;
  for (var index = 0; index < pluginTypes.length; ++index) {
    type = pluginTypes[index];
    if (packageJson[type] && 'string' === typeof packageJson[type]) {
      return type;
    }
  }

  return false;
}

/**
 * extracts the necessary attributes to store a package in the DB
 *
 */
function extractPackageInfo (plugin, pkgMeta, schema) {
  // build package info
  var info = {
    name: pkgMeta.name,
    displayName: pkgMeta.displayName,
    description: pkgMeta.description,
    version: pkgMeta.version,
    isLocalPackage: pkgMeta.isLocalPackage ? pkgMeta.isLocalPackage : false,
    properties: schema.properties
  };

  if (pkgMeta.assetFields) {
    info.assetFields = pkgMeta.assetFields;
  }

  // set the type and package id for the package
  info[plugin.packageType] = pkgMeta[plugin.packageType];

  // set extra properties
  plugin.extra && plugin.extra.forEach(function (key) {
    if (pkgMeta[key]) {
      info[key] = pkgMeta[key];
    }
  });

  return info;
}

/**
 * essential setup for this plugin
 */

function initialize () {
  var app = origin();
  app.once('serverStarted', function (server) {
    // add plugin upload route
    rest.post('/upload/contentplugin', handleUploadedPlugin);
  });
}

/**
 * the default endpoint for PUT /api/{plugintype}/
 *
 */

BowerPlugin.prototype.updatePluginType = function (req, res, next) {
  var self = this;  
  var delta = _.pick(req.body, '_isAvailableInEditor'); // only allow update of certain attributes
  
  database.getDatabase(function (err, db) {
    if (err) {
      return next(err);
    }

    db.update(self.getPluginType(), { _id: req.params.id }, delta, function (err) {
      if (err) {
        return next(err);
      }

      return res.json({ success: true });
    });
  });
};

/**
 * essential setup for derived plugins
 *
 */
BowerPlugin.prototype.initialize = function (plugin) {
  var app = origin();
  var self = this;
  app.once('serverStarted', function (server) {
    // Add the componenttype/extensiontype/menutype/themetype route
    rest.get('/' + plugin.type, function (req, res, next) {
      var options = _.extend(plugin.options, _.pick(req.query, 'refreshplugins', 'showall'));

      if (!req.param('refreshplugins')) {
        database.getDatabase(function (err, db) {
          if (err) {
            return next(err);
          }

          // Check if requests are on the master tenant
          var currentUser = usermanager.getCurrentUser();
          var isMasterTenantUser = currentUser 
            ? currentUser.tenant.isMaster
            : false;

          // Users on the master tenant should be able to see all plugins
          var criteria = !isMasterTenantUser 
            ? {_isAvailableInEditor: true}
            : {};

          db.retrieve(plugin.type, criteria, function (err, results) {
            if (err) {
              return next(err);
            }

            res.statusCode = 200;
            return res.json(results);
          });
        }, configuration.getConfig('dbName'));
      } else {
        // we only want to fetch the latest versions
        options.latest = true;

        self.fetchInstalledPackages(plugin, options, function (err, results) {
          if (err) {
            return next(err);
          }
          return next(null,results)
        });  
      }
      
    });

    // get a single pluginType definition by id
    rest.get('/' + plugin.type + '/:id', function (req, res, next) {
      database.getDatabase(function (err, db) {
        if (err) {
          return next(err);
        }

        var options = db.isValidIdentifier(req.params.id) 
          ? { _id: req.params.id } 
          : { name: req.params.id}

        db.retrieve(plugin.type, options, function (err, results) {
          if (err) {
            return next(err);
          }

          // want to return one only
          if (results && 1 === results.length) {
            return res.json(results[0]);
          }

          res.statusCode = 404;
          return res.json({ success: false, message: 'could not find plugin' });
        });
      }, configuration.getConfig('dbName'));
    });

    // update a single plugin type definition by id
    rest.put('/' + plugin.type + '/:id', function (req, res, next) {
      app.contentmanager.getContentPlugin(plugin.packageType, function (err, plugin) {
        if (err) {
          return next(err);
        }

        if (plugin && plugin.updatePluginType) {
          return plugin.updatePluginType(req, res, next);
        }

        return BowerPlugin.prototype.call(null, req, res, next);
      });
    });

    // check if a higher version is available for the plugin
    rest.get('/' + plugin.type + '/checkversion/:id', function (req, res, next) {
      database.getDatabase(function (err, db) {
        if (err) {
          return next(err);
        }

        db.retrieve(plugin.type, { _id: req.params.id }, function (err, results) {
          if (err) {
            return next(err);
          }

          if (!results || 1 !== results.length) {
            res.statusCode = 404;
            return res.json({ success: false, message: 'could not find plugin' });
          }

          checkIfHigherVersionExists(results[0], plugin.options, function (err, exists) {
            return res.json({ success:true, isUpdateable: exists });
          });
        });
      }, configuration.getConfig('dbName'));
    });

    // upgrade a plugin/plugins
    rest.post('/' + plugin.type + '/update', function (req, res, next) {
      var upgradeTargets = req.body.targets;
      if (!util.isArray(upgradeTargets)) {
        res.statusCode = 400;
        return res.json({ success: false, message: 'targets parameter should be an array' });
      }

      database.getDatabase(function (err, db) {
        if (err) {
          return next(err);
        }

        db.retrieve(plugin.type, { _id: { $in: upgradeTargets} }, function (err, results) {
          if (err) {
            logger.log('error', err);
            return next(err);
          }

          if (!results || 0 === results.length) {
            res.statusCode = 404;
            return res.json({ success: false, message: 'could not find plugin(s)' });
          }

          async.map(
            results,
            function (item, cb) {
              return cb(null, item.name);
            },
            function (err, pluginNames) {
              if (err) {
                return next(err);
              }

              // bower throws a fit if passing an array of size 1 :\
              if (pluginNames.length === 1) {
                pluginNames = pluginNames[0];
              }

              var options = _.extend(
                plugin.options,
                { _searchItems: pluginNames }
              );

              return self.updatePackages(plugin, options, function () {
                // @TODO figure out how to determine if the update failed?
                return res.json({ success: true, upgraded: upgradeTargets });
              });
            });
        });
      }, configuration.getConfig('dbName'));
    });
  });
};

/**
 * this will retrieve a list of bower plugins that have been installed on the system
 * if there are no plugins, it will make a single attempt to install them
 * and then send the list via the callback
 *
 * @param {object} [options] {refresh: int, retry: boolean}
 * @param {callback} next
 */
BowerPlugin.prototype.fetchInstalledPackages = function (plugin, options, next) {
  var self = this;
  // shuffle params
  if ('function' === typeof options) {
    next = options;
    options = {};
  }

  options = _.extend({
      retry: true
    }, defaultOptions, options);

  database.getDatabase(function (err, db) {
    if (err) {
      return next(err);
    }

    db.retrieve(plugin.type, {}, function (err, results) {
      if (err) {
        return next(err);
      }

      // there should be at least one installed
      if (options.refreshplugins || ((!results || 0 === results.length) && options.retry)) {
        // update plugins retry, return
        return self.updatePackages(plugin, options, function (err) {
          if (err) {
            logger.log('error', err);
            return next(err);
          }

          // Try again, but only once
          options.retry = false;
          options.refreshplugins = false;
          self.fetchInstalledPackages(plugin, options, next);
        });
      }

      if (options.latest) {
        // only send the latest version of the packages
        var packages = {};
        return async.eachSeries(results, function (item, cb) {
          if (!options.showall && !item._isAvailableInEditor) {
            return cb(null);
          }

          if ('object' !== typeof packages[item.name]) {
            packages[item.name] = item;
          } else if (semver.lt(packages[item.name].version, item.version)) {
            packages[item.name] = item;
          }

          cb(null);
        },
        function (err) {
          if (err) {
            return next(err);
          }

          return next(null, packages);
        });
      }

      // send all packages
      return next(null, results);
    });
  });
};

/**
 * adds a new package to the system - fired after bower
 * has installed to the cache
 *
 * @param {object} plugin - bowerConfig object for a bower plugin type
 * @param {object} packageInfo - the bower package info retrieved during install
 * @param {object} options
 * @param {callback} cb
 */
function addPackage (plugin, packageInfo, options, cb) {
  // shuffle params
  if ('function' === typeof options) {
    cb = options;
    options = {
      strict: false
    };
  } 

  // verify packageInfo meets requirements
  var pkgMeta = packageInfo.pkgMeta;
  if (pkgMeta.keywords) { // only allow our package type
    var keywords = _.isArray(pkgMeta.keywords) ? pkgMeta.keywords : [pkgMeta.keywords];
    if (!_.contains(keywords, plugin.keywords)) {
      if (options.strict) {
        return cb(new PluginPackageError('Package is not a valid ' + plugin.type + ' package'));
      }

      logger.log('info', 'ignoring unsupported package: ' + pkgMeta.name);
      return cb(null);
    }
  } else {
    if (options.strict) {
      return cb(new PluginPackageError('Package does not define any keywords'));
    }

    logger.log('warn', 'ignoring component without keywords defined: ' + pkgMeta.name);
    return cb(null);
  }

  if (!pkgMeta.version) { // don't allow packages that don't define versions
    /*
    * @TODO: Re-implement this once properties.schema files make it to master!
    logger.log('warn', 'ignoring unversioned component: ' + pkgMeta.name);
    return cb(null);
    */
    pkgMeta.version = "0.0.0"; // Remove me later - see above ^
  }

  var schemaPath = path.join(packageInfo.canonicalDir, defaultOptions._adaptSchemaFile);
  fs.exists(schemaPath, function (exists) {
    if (!exists) {
      if (options.strict) {
        return cb(new PluginPackageError('Package does not contain a schema'));
      }

      logger.log('warn', 'ignoring package with no schema: ' + pkgMeta.name);
      return cb(null);
    }

    fs.readFile(schemaPath, function (err, data) {
      var schema = false;
      if (err) {
        if (options.strict) {
          return cb(new PluginPackageError('Failed to parse schema for package ' + pkgMeta.name));
        }

        logger.log('error', 'failed to parse schema for ' + pkgMeta.name, err);
        return cb(null);
      }

      try {
        schema = JSON.parse(data);
      } catch (e) {
        if (options.strict) {
          return cb(new PluginPackageError('Failed to parse schema for package ' + pkgMeta.name));
        }

        logger.log('error', 'failed to parse schema for ' + pkgMeta.name, e);
        return cb(null);
      }

      // @TODO - this should be removed when we move to symlinked plugins :-\
      if (!options.skipTenantCopy) {
        // Copy this version of the component to a holding area (used for publishing).
        // Folder structure: <versions folder>/adapt-contrib-graphic/0.0.2/adapt-contrib-graphic/...
        var destination = path.join(plugin.options.versionsFolder, pkgMeta.name, pkgMeta.version, pkgMeta.name);
        rimraf(destination, function(err) {
          if (err) {
            // can't continue
            return logger.log('error', err.message, err);
          }

          mkdirp(destination, function (err) {
            if (err) {
              return logger.log('error', err.message, err);
            }

            // move from the cache to the versioned dir
            ncp(packageInfo.canonicalDir, destination, function (err) {
              if (err) {
                // don't double call callback
                return logger.log('error', err.message, err);
              }

              // temporary hack to get stuff moving
              // copy plugin source to tenant dir
              var currentUser = usermanager.getCurrentUser();
              var tenantId = options.tenantId 
                ? options.tenantId
                : currentUser.tenant._id.toString()
              var tenantPluginPath = path.join(
                configuration.tempDir,
                tenantId,
                'adapt_framework',
                'src',
                plugin.srcLocation,
                pkgMeta.name
              );

              // remove older version first
              rimraf(tenantPluginPath, function (err) {
                if (err) {
                  return logger.log('error', err.message, err);
                }

                ncp(packageInfo.canonicalDir, tenantPluginPath, function (err) {
                  if (err) {
                    return logger.log('error', err.message, err);
                  }

                  // done
                  logger.log('info', 'Successfully copied ' + pkgMeta.name + ' to tenant ' + tenantPluginPath);
                });
              });
            });
          });
        });
      }

      // build the package information
      var package = extractPackageInfo(plugin, pkgMeta, schema);
      // add the package to the modelname collection
      database.getDatabase(function (err, db) {
        if (err) {
          return cb(err);
        }

        // don't duplicate component.name, component.version
        db.retrieve(plugin.type, { name: package.name, version: package.version }, function (err, results) {
          if (err) {
            return cb(err);
          }

          if (results && 0 !== results.length) {
            // don't add duplicate
            if (options.strict) {
              return cb(new PluginPackageError("Can't add plugin: plugin already exists!"));
            }
            return cb(null);
          }

          db.create(plugin.type, package, function (err, newPlugin) {
            if (err) {
              if (options.strict) {
                return cb(err);
              }

              logger.log('error', 'Failed to add package: ' + package.name, err);
              return cb(null);
            }

            logger.log('info', 'Added package: ' + package.name);

            // #509 update content targeted by previous versions of this package
            logger.log('info', 'searching old package types ... ');
            db.retrieve(plugin.type, { name: package.name, version: { $ne: newPlugin.version } }, function (err, results) {

              if (err) {
                // strictness doesn't matter at this point
                logger.log('error', 'Failed to retrieve previous packages: ' + err.message, err);
              }

              if (results && results.length) {
                // found previous versions to update
                // only update content using the id of the most recent version
                var oldPlugin = false;
                results.forEach(function (item) {
                  if (!oldPlugin) {
                    oldPlugin = item;
                  } else if (semver.gt(item.version, oldPlugin.version)) {
                    oldPlugin = item;
                  }
                })

                plugin.updateLegacyContent(newPlugin, oldPlugin, function (err) {
                  if (err) {
                    logger.log('error', err);
                    return cb(err);
                  }

                  // Remove older versions of this plugin
                  db.destroy(plugin.type, { name: package.name, version: { $ne: newPlugin.version } }, function (err) { 
                    if (err) {
                      logger.log('error', err);
                      return cb(err);
                    }

                    logger.log('info', 'Successfully removed versions of ' + package.name + '(' + plugin.type + ') older than ' + newPlugin.version);
                    return cb(null, newPlugin);
                  });
         
                  
                });
              } else {
                // nothing to do!
                // Remove older versions of this plugin
                db.destroy(plugin.type, { name: package.name, version: { $ne: newPlugin.version } }, function (err) { 
                  if (err) {
                    logger.log('error', err);
                    return cb(err);
                  }

                  logger.log('info', 'Successfully removed versions of ' + package.name + '(' + plugin.type + ') older than ' + newPlugin.version);

                  return cb(null, newPlugin);
                });
              }
            });
          });
        });
      }, options.tenantId);
    });
  });
}

/**
 * this function uses bower to search and install new adapt framework
 * packages to the authoring tool
 *
 * @param {object} options - bower configuration and local config options
 * @param {callback} cb
 */
BowerPlugin.prototype.updatePackages = function (plugin, options, cb) {
  // shuffle params
  if ('function' === typeof options) {
    cb = options;
    options = {
      '_searchItems': ''
    };
  }

  options = _.extend(
    _.clone(defaultOptions),
    options
  );

  // log the update with any passed options
  logger.log('info', 'updating packages', options);

  // update directory relative to server location
  options.cwd = configuration.serverRoot;

  // clean our bower cache
  rimraf(options.directory, function (err) {
    if (err) {
      return cb(err);
    }

    // now do search and install
    bower.commands
      .search(options._searchItems, options)
      .on('error', cb)
      .on('end', function (results) {
        // lets bower install each
        async.map(results,
          function (item, next) {
            next(null, item.name);
          },
          function (err, nameList) {
            nameList = plugin.nameList; // TODO - remove when components/extensions are up to date
            bower
              .commands
              .install(nameList, { save: true }, options)
              .on('error', cb)
              .on('end', function (packageInfo) {
                // add details for each to the db
                async.eachSeries(
                  Object.keys(packageInfo),
                  function (key, next) {
                    addPackage(plugin, packageInfo[key], options, next);
                  },
                  cb);
              });
          });
      });
  });
};

/**
 * checks if a higher version of an installed extension is available
 *
 */
function checkIfHigherVersionExists (package, options, cb) {
  // shuffle params
  if ('function' === typeof options) {
    cb = options;
    options = {};
  }

  var packageName = package.name;

  options = _.extend(
    _.clone(defaultOptions),
    options
  );

  bower
    .commands
    .install([packageName], null, options) // Removed #develop tag
    .on('end', function (info) {
      // if info is empty, it means there is no higher version of the plugin available
      if (Object.getOwnPropertyNames(info).length == 0 || !info[packageName].pkgMeta) {
        return cb(null, false);
      }
      return cb(null, true);
    });
}

/**
 * handles uploaded plugins
 *
 */

function handleUploadedPlugin (req, res, next) {
  var form = new IncomingForm();
  form.parse(req, function (error, fields, files) {
    if (error) {
      return next(error);
    }

    var file = files.file;
    if (!file || !file.path) {
      return next(new PluginPackageError('File upload failed!'));
    }

    // try unzipping
    var outputPath = file.path + '_unzipped';
    var rs = fs.createReadStream(file.path);
    var ws = unzip.Extract({ path: outputPath });
    rs.on('error', function (error) {
      return next(error);
    });
    ws.on('error', function (error) {
      return next(error);
    });
    ws.on('close', function () {
      // enumerate output directory and search for bower.json
      fs.readdir(outputPath, function (err, files) {
        if (err) {
          return next(err);
        }

        var packageJson;
        var canonicalDir;
<<<<<<< HEAD
        // Read over each directory checking for the correct one that contains a bower.json file
        fs.readdir(outputPath, function (err, directoryList) {

          async.some(directoryList, function(directory, asyncCallback) {
            var bowerPath = path.join(outputPath, directory, 'bower.json');

            fs.exists(bowerPath, function(exists) {
              if (exists) {
                canonicalDir = path.join(outputPath, directory);
                try {
                  packageJson = require(bowerPath);
                } catch (error) {
                  logger.log('error', 'failed to find bower file at ' + bowerPath, error);
                  return asyncCallback();
                }
                asyncCallback(true);
              } else {
                asyncCallback();
              }
            });
=======

        if (files.indexOf("bower.json") != -1) {
          // We're at the root level so the zip file is in the expected format
          canonicalDir = outputPath
        }
        else {
          logger.log('error', 'Received plugin zip file with unexpected folder structure');
          return next(new Error('Cannot find expected bower.json file in the plugin root, please check the structure of your zip file and try again.'));
        }

        try {
          packageJson = require(path.join(canonicalDir, 'bower.json'));
        } catch (error) {
          return next(error);
        }
>>>>>>> f98eac03

          }, function(hasResults) {
            if (!hasResults) {
              return next(new PluginPackageError('Unrecognized plugin - a plugin should have a bower.json file'));
            }

            if (!packageJson) {
              return next(new PluginPackageError('Unrecognized plugin - a plugin should have a bower.json file'));
            }

            // extract the plugin type from the package
            var pluginType = extractPluginType(packageJson);
            if (!pluginType) {
              return next(new PluginPackageError('Unrecognized plugin type for package ' + packageJson.name));
            }

            // mark as a locally installed package
            packageJson.isLocalPackage = true;

            // construct packageInfo
            var packageInfo = {
              canonicalDir: canonicalDir,
              pkgMeta: packageJson
            };
            app.contentmanager.getContentPlugin(pluginType, function (error, contentPlugin) {
              if (error) {
                return next(error);
              }

              addPackage(contentPlugin.bowerConfig, packageInfo, { strict: true }, function (error, results) {
                if (error) {
                  return next(error);
                }

                res.statusCode = 200;
                return res.json({ success: true, pluginType: pluginType, message: 'successfully added new plugin' });
              });
            });

          });

        });

      });
    });
    rs.pipe(ws);

    // response should be sent by one of the above handlers
  });
}

initialize();

/**
 * Module exports
 *
 */

exports = module.exports = BowerPlugin;<|MERGE_RESOLUTION|>--- conflicted
+++ resolved
@@ -837,7 +837,7 @@
 
         var packageJson;
         var canonicalDir;
-<<<<<<< HEAD
+        
         // Read over each directory checking for the correct one that contains a bower.json file
         fs.readdir(outputPath, function (err, directoryList) {
 
@@ -858,27 +858,10 @@
                 asyncCallback();
               }
             });
-=======
-
-        if (files.indexOf("bower.json") != -1) {
-          // We're at the root level so the zip file is in the expected format
-          canonicalDir = outputPath
-        }
-        else {
-          logger.log('error', 'Received plugin zip file with unexpected folder structure');
-          return next(new Error('Cannot find expected bower.json file in the plugin root, please check the structure of your zip file and try again.'));
-        }
-
-        try {
-          packageJson = require(path.join(canonicalDir, 'bower.json'));
-        } catch (error) {
-          return next(error);
-        }
->>>>>>> f98eac03
 
           }, function(hasResults) {
             if (!hasResults) {
-              return next(new PluginPackageError('Unrecognized plugin - a plugin should have a bower.json file'));
+              return next(new PluginPackageError('Cannot find expected bower.json file in the plugin root, please check the structure of your zip file and try again.'));
             }
 
             if (!packageJson) {
