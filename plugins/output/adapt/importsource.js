// LICENCE https://github.com/adaptlearning/adapt_authoring/blob/master/LICENSE
var _ = require('underscore');
var async = require('async');
var fs = require("fs-extra");
var IncomingForm = require('formidable').IncomingForm;
var path = require("path");
var bytes = require('bytes');
var configuration = require('../../../lib/configuration');
var Constants = require('../../../lib/outputmanager').Constants;
var crypto = require('crypto');
var database = require("../../../lib/database");
var filestorage = require('../../../lib/filestorage');
var glob = require('glob');
var helpers = require('./helpers');
var logger = require("../../../lib/logger");
var mime = require('mime');
var installHelpers = require('../../../lib/installHelpers');

function ImportSource(req, done) {
  var dbInstance;

  var contentMap = {
    'contentobject': 'contentObjects',
    'article': 'articles',
    'block': 'blocks',
    'component': 'components'
  };

  var plugindata = {
    pluginTypes: [
      { type: 'component', folder: 'components' },
      { type: 'extension', folder: 'extensions', attribute: '_extensions' },
      { type: 'menu',      folder: 'menu',       attribute: 'menuSettings' },
      { type: 'theme',     folder: 'theme',      attribute: 'themeSettings' }
    ],
    pluginIncludes: [],
    theme: [],
    menu: []
  };
  var metadata = {
    idMap: {},
    assetNameMap: {}
  };
  var detachedElementsMap = Object.create(null);
  var pluginLocations = {};
  var enabledExtensions = {};
  var tenantId = app.usermanager.getCurrentUser().tenant._id;
  var unzipFolder = tenantId + '_unzipped';
  var COURSE_ROOT_FOLDER = path.join(configuration.tempDir, configuration.getConfig('masterTenantID'), Constants.Folders.Framework, Constants.Folders.AllCourses, tenantId, unzipFolder);
  var COURSE_LANG;
  var COURSE_JSON_PATH = path.join(COURSE_ROOT_FOLDER, Constants.Folders.Source, Constants.Folders.Course);
  var courseRoot = path.join(COURSE_ROOT_FOLDER, Constants.Folders.Source, Constants.Folders.Course);

  var form = new IncomingForm();
  form.maxFileSize = configuration.getConfig('maxFileUploadSize');
  var origCourseId;
  var courseId;
  var configId;
  var cleanupDirs = [];
  var PATH_REXEX = new RegExp(/(course\/)((\w)*\/)*(\w)*.[a-zA-Z0-9]+/gi);
  var assetFolders = [];

<<<<<<< HEAD
  var files;
  var formTags;
  var cleanFormAssetDirs;

  /**
  * Main process
  * All functions delegated below for readability
  */
  async.series([
    async.apply(prepareImport, files),
    findLanguages,
    validateCoursePackage,
    installPlugins,
    addAssets,
    cacheMetadata,
    importContent
  ], function(importError, result) {
    // cleanup should run regardless of import fail or success
    helpers.cleanUpImport(cleanupDirs, function(cleanUpError) {
      const error = importError || cleanUpError;
      done(error);
=======
  form.parse(req, function (error, fields, files) {
    if(error) {
      if (form.bytesExpected > form.maxFileSize) {
        return done(new Error(app.polyglot.t('app.uploadsizeerror', {
          max: bytes.format(form.maxFileSize),
          size: bytes.format(form.bytesExpected)
        })));
      }
      return done(error);
    }
    var formTags = (fields.tags && fields.tags.length) ? fields.tags.split(',') : [];
    var formAssetDirs = (fields.formAssetFolders && fields.formAssetFolders.length) ? fields.formAssetFolders.split(',') : [];
    var cleanFormAssetDirs = formAssetDirs.map(function(item) {
      return item.trim();
>>>>>>> 71b7e906
    });
  });

  function prepareImport(files, cb) {
    async.parallel([
      function(cb2) {
        database.getDatabase(function(error, db) {
          if(error) return cb2(error);
          dbInstance = db; // cache this for reuse
          cb2();
        });
      },
<<<<<<< HEAD
      function(cb2) {
        // parse the form
        form.parse(req, function (error, fields, files) {
          if (error) return done(error);
          var formAssetDirs = (fields.formAssetFolders && fields.formAssetFolders.length) ? fields.formAssetFolders.split(',') : [];
          formTags = (fields.tags && fields.tags.length) ? fields.tags.split(',') : [];
          cleanFormAssetDirs = formAssetDirs.map(item => item.trim());
          // upzip the uploaded file
          helpers.unzip(files.file.path, COURSE_ROOT_FOLDER, function(error) {
            if(error) return cb2(error);
            cleanupDirs.push(files.file.path, COURSE_ROOT_FOLDER);
            cb2();
          });
        });
      }
    ], cb);
  }
=======
      async.apply(findLanguages),
      async.apply(validateCoursePackage, cleanFormAssetDirs),
      async.apply(installPlugins),
      async.apply(addAssets, formTags),
      async.apply(cacheMetadata),
      async.apply(importContent, formTags)
    ], function(importError, result) {
      // cleanup should run regardless of import fail or success
      helpers.cleanUpImport(cleanupDirs, function(cleanUpError) {
        const error = importError || cleanUpError;
        done(error);
      });
    });
  });

>>>>>>> 71b7e906

  function findLanguages(cb) {
    var courseLangs = [];
    fs.readdir(COURSE_JSON_PATH, function (error, files) {
      if (error) {
        return cb(new Error(app.polyglot.t('app.importinvalidpackage')));
      }
      files.map(function (file) {
        return path.join(COURSE_JSON_PATH, file);
      }).filter(function (file) {
        return fs.statSync(file).isDirectory();
      }).forEach(function (file) {
        courseLangs.push(path.basename(file));
      });
      COURSE_LANG = courseLangs[0] ? courseLangs[0] : 'en';
      cb();
    });
  }

  /**
  * Checks course for any potential incompatibilities
  */
  function validateCoursePackage(done) {
    // - Check framework version compatibility
    // - check we have all relevant json files using contentMap
    async.auto({
      checkFramework: function(cb) {
        fs.readJson(path.join(COURSE_ROOT_FOLDER, 'package.json'), function(error, versionJson) {
          if(error) {
            logger.log('error', error)
            return cb(error);
          }
          helpers.checkFrameworkVersion(versionJson, cb);
        });
      },
      checkContentJson: ['checkFramework', function(results, cb) {
        async.eachSeries(Object.keys(contentMap), function(type, cb2) {
          fs.readJson(path.join(COURSE_JSON_PATH, COURSE_LANG, contentMap[type] + '.json'), function(error, contentJson) {
            if(error) {
              logger.log('error', error)
              return cb2(error);
            }
            cb2();
          });
        }, cb);
      }],
      checkAssetFolders: ['checkContentJson', function(results, cb) {
        if (!cleanFormAssetDirs.length) {
          assetFolders = Constants.Folders.ImportAssets;
          return cb();
        }
        var assetFolderError = false;
        var missingFolders = [];
        assetFolders = cleanFormAssetDirs;
        for (index = 0; index < assetFolders.length; ++index) {
          var assetFolderPath = path.join(COURSE_JSON_PATH , COURSE_LANG, assetFolders[index]);
          if (!fs.existsSync(assetFolderPath)) {
            assetFolderError = true;
            missingFolders.push(assetFolders[index]);
          }
        }
        // if a user input folder is missing log error and abort early
        if (assetFolderError) {
          var folderError = 'Cannot find asset folder/s ' + missingFolders.toString() + ' in framework import.';
          return cb(folderError);
        }
        cb();
      }]
    }, function doneAuto(error, data) {
      done(error);
    });
  }

  /**
  * Imports assets to the library. If the course to be imported contains an assets.json file
  * (it was exported from the authoring tool) then use metadata from this file to populate the
  * title, description and tag fields, these will be used to create a new asset if an asset
  * with matching filename is not found in the database.
  */
  function addAssets(done) {
    async.eachSeries(assetFolders, function iterator(assetDir, doneAssetFolder) {
      var assetDirPath = path.join(COURSE_JSON_PATH, COURSE_LANG, assetDir);

      if (!fs.existsSync(assetDirPath)) {
        logger.log('error', 'Framework import error. Cannot find folder: ' + assetDirPath);
        return doneAssetFolder();
      }
      var assetsGlob = path.join(COURSE_JSON_PATH, COURSE_LANG, assetDir, '*');
      var assetsJsonFilename = path.join(COURSE_JSON_PATH, COURSE_LANG, Constants.Filenames.Assets);
      var assetsJson = {};

      if (fs.existsSync(assetsJsonFilename)) {
        assetsJson = fs.readJSONSync(assetsJsonFilename);
      }
      glob(assetsGlob, function (error, assets) {
        if(error) {
          return doneAssetFolder(error);
        }
        var repository = configuration.getConfig('filestorage') || 'localfs';
        async.eachSeries(assets, function iterator(assetPath, doneAsset) {
          if (error) {
            return doneAsset(error);
          }
          var assetName = path.basename(assetPath);
          var assetExt = path.extname(assetPath);
          var assetId = path.basename(assetPath);
          var fileStat = fs.statSync(assetPath);
          var assetTitle = assetName;
          var assetDescription = assetName;
          var tags = formTags.slice();

          if (assetsJson[assetName]) {
            assetTitle = assetsJson[assetName].title;
            assetDescription = assetsJson[assetName].description;

            assetsJson[assetName].tags.forEach(function(tag) {
              tags.push(tag._id);
            });
          }
          var fileMeta = {
            oldId: assetId,
            title: assetTitle,
            type: mime.getType(assetName),
            size: fileStat["size"],
            filename: assetName,
            description: assetDescription,
            path: assetPath,
            tags: tags,
            repository: repository,
            createdBy: app.usermanager.getCurrentUser()._id
          };
          if(!fileMeta) {
            return doneAsset(new helpers.ImportError('No metadata found for asset: ' + assetName));
          }
          helpers.importAsset(fileMeta, metadata, doneAsset);
        }, doneAssetFolder);
      });
    }, done);
  }

  /**
  * Installs any custom plugins
  */
  function installPlugins(done) {
    async.each(plugindata.pluginTypes, function iterator(pluginType, doneMapIterator) {
      var srcDir = path.join(COURSE_ROOT_FOLDER, Constants.Folders.Source, pluginType.folder);

      if (!fs.existsSync(srcDir)) {
        logger.log('info', 'No plugins found.');
        return doneMapIterator();
      }
      fs.readdir(srcDir, function (err, files) {
        if (err) {
          return doneMapIterator(err);
        }
        files.map(function (file) {
          return path.join(srcDir, file);
        }).filter(function (file) {
          return fs.statSync(file).isDirectory();
        }).forEach(function (file) {
          var data = _.extend(_.clone(pluginType), { location: file });
          plugindata.pluginIncludes.push(data);
        });
        doneMapIterator();
      });
    }, function(err) {
      if(err) {
        return done(err);
      }
      // check that all plugins support the installed framework versions
      installHelpers.getInstalledFrameworkVersion(function(err, frameworkVersion) {
        async.reduce(plugindata.pluginIncludes, [], function checkFwVersion(memo, pluginData, checkFwVersionCb) {
          fs.readJSON(path.join(pluginData.location, Constants.Filenames.Bower), function(error, data) {
            if (error) return checkFwVersionCb(error);
            var versionError = helpers.checkPluginFrameworkVersion(frameworkVersion, data);
            if (versionError) {
              memo.push(versionError);
            }
            return checkFwVersionCb(null, memo);
          });
        }, function(error, unsupportedPlugins) {
          if (error) return done(error);
          if (unsupportedPlugins.length > 0) {
            return done(new helpers.ImportError(unsupportedPlugins.join('\n'), 400));
          }
          async.each(plugindata.pluginIncludes, function(pluginData, donePluginIterator) {
            helpers.importPlugin(pluginData.location, pluginData.type, donePluginIterator);
          }, done);
        });
      })
    });
  }

  /**
  * Stores plugin metadata for use later
  */
  function cacheMetadata(done) {
    async.each(plugindata.pluginTypes, storePlugintype, done);
  }

  function storePlugintype(pluginTypeData, cb) {
    const type = pluginTypeData.type;
    dbInstance.retrieve(`${type}type`, {}, { jsonOnly: true }, function(error, results) {
      if(error) {
        return cb(error);
      }
      async.each(results, function(plugin, cb2) {
        if(!metadata[`${type}Map`]) {
          metadata[`${type}Map`] = {};
        }
        metadata[`${type}Map`][plugin[type]] = {
          targetAttribute: plugin.targetAttribute,
          version: plugin.version,
          name: plugin.name,
          _id: plugin._id
        };
        if(plugin.properties.pluginLocations) {
          if(!pluginLocations[type]) {
            pluginLocations[type] = {};
          }
          pluginLocations[type][plugin.targetAttribute] = plugin.properties.pluginLocations;
        }
        cb2();
      }, cb);
    });
  }

  /**
  * Creates the course content
  */
  function importContent(done) {
    async.series([
      function createCourse(cb) {
        fs.readJson(path.join(COURSE_JSON_PATH, COURSE_LANG, 'course.json'), function(error, courseJson) {
          if(error) return cb(error);
          courseJson = _.extend(courseJson, { tags: formTags });
          createContentItem('course', courseJson, '', function(error, courseRec) {
            if(error) return cb(error);
            origCourseId = courseJson._id;
            courseId = metadata.idMap[origCourseId] = courseRec._id;
            cb();
          });
        });
      },
      function enableExtensions(cb) {
        var includeExtensions = {};
        async.eachSeries(plugindata.pluginIncludes, function(pluginData, doneItemIterator) {
          switch(pluginData.type) {
            case 'extension':
              fs.readJson(path.join(pluginData.location, Constants.Filenames.Bower), function(error, extensionJson) {
                if(error) return cb(error);
                includeExtensions[extensionJson.extension] = metadata.extensionMap[extensionJson.extension];
                doneItemIterator();
              });
              break;
            case 'theme':
              // add the theme name to config JSON
              fs.readJson(path.join(pluginData.location, Constants.Filenames.Bower), function(error, themeJson) {
                if(error) return cb(error);
                plugindata.theme.push({ _theme: themeJson.name});
                doneItemIterator();
              });
              break;
            case 'menu':
              // add the menu name to config JSON
              fs.readJson(path.join(pluginData.location, Constants.Filenames.Bower), function(error, menuJson) {
                if(error) return cb(error);
                plugindata.menu.push({ _menu: menuJson.name});
                doneItemIterator();
              });
              break;
            default:
              doneItemIterator();
              break;
          }
        }, function(error) {
          if(error) return cb(error);

          enabledExtensions = {
            "_enabledExtensions": includeExtensions
          };
          cb();
        });
      },
      function createConfig(cb) {
        fs.readJson(path.join(COURSE_JSON_PATH, 'config.json'), function(error, configJson) {
          if(error) return cb(error);
          // at the moment AT can only deal with one theme or menu
          var updatedConfigJson = _.extend(configJson, enabledExtensions, plugindata.theme[0], plugindata.menu[0], { "_defaultLanguage" : COURSE_LANG });
          createContentItem('config', updatedConfigJson, courseId, function(error, configRec) {
            if(error) return cb(error);
            configId = configRec._id;
            cb();
          });
        });
      },
      function createContent(cb) {
        async.eachSeries(Object.keys(contentMap), function(type, cb2) {
          app.contentmanager.getContentPlugin(type, function(error, plugin) {
            if(error) return cb2(error);
            fs.readJson(path.join(COURSE_JSON_PATH, COURSE_LANG, contentMap[type] + '.json'), function(error, contentJson) {
              if(error) return cb2(error);

              // Sorts in-place the content objects to make sure processing can happen
              if (type == 'contentobject') {
                var byParent = _.groupBy(contentJson, '_parentId');
                Object.keys(byParent).forEach(function(parentId) {
                  byParent[parentId].forEach(function(item, index) {
                    item._sortOrder = index + 1;
                  });
                });
                var groups = _.groupBy(contentJson, '_type');
                var sortedSections = helpers.sortContentObjects(groups.menu, origCourseId, []);
                contentJson = sortedSections.concat(groups.page);
              }

              // assume we're using arrays
              async.eachSeries(contentJson, function(item, cb3) {
                createContentItem(type, item, courseId, function(error, contentRec) {
                  if(error) return cb3(error);
                  if (contentRec && contentRec._id) {
                    metadata.idMap[item._id] = contentRec._id;
                  } else {
                    logger.log('error', 'Failed to create map for '+ item._id);
                  }
                  cb3();
                });
              }, cb2);
            });
          });
        }, cb);
      },
      function checkDetachedContent(cb) {
        const detachedIds = Object.keys(detachedElementsMap);
        if (detachedIds.length === 0) return cb();

        const groups = detachedIds.reduce(function(result, id) {
          if (result[detachedElementsMap[id]] === undefined) {
            result[detachedElementsMap[id]] = [];
          }
          result[detachedElementsMap[id]].push(id);
          return result;
        }, Object.create(null));
        const errorMsg = Object.keys(groups).reduce(function(errorString, group) {
          errorString.push(`${group}'s: ${ groups[group].join(',') }`);
          return errorString;
        }, [app.polyglot.t('app.importcoursepartialintro')]);
        errorMsg.push(app.polyglot.t('app.importcoursecheckcourse'));
        cb(new helpers.PartialImportError(errorMsg.join('\n')));
      }
    ], done);
  }

  function createContentItem(type, originalData, courseId, done) {
    // data needs to be transformed a bit first
    var data = _.extend({}, originalData);

    // organise functions in series, mainly for readability
    async.series([
        function prepareData(cb) {
          // basic prep of data
          delete data._id;
          delete data._trackingId;
          delete data._latestTrackingId;
          data.createdBy = app.usermanager.getCurrentUser()._id;
          if(!_.isEmpty(courseId)) data._courseId = courseId;
          if(data._component) {
            data._componentType = metadata.componentMap[data._component]._id;
          }
          if(data._parentId) {
            if(metadata.idMap[data._parentId]) {
              data._parentId = metadata.idMap[data._parentId];
            } else {
              detachedElementsMap[originalData._id] = type;
              logger.log('warn', 'Cannot update ' + originalData._id + '._parentId, ' +  originalData._parentId + ' not found in idMap');
              return cb();
            }
          }
          // define the custom properties and and pluginLocations
          var genericPropKeys = Object.keys(dbInstance.getModel(type).schema.paths);
          var customProps = _.pick(data, _.difference(Object.keys(data), genericPropKeys));

          if(_.isEmpty(customProps)) {
            return cb();
          }
          plugindata.pluginTypes.forEach(function(typeData) {
            if(!pluginLocations[typeData.type]) return;

            var pluginKeys = _.intersection(Object.keys(customProps), Object.keys(pluginLocations[typeData.type]));

            if(pluginKeys.length === 0) return;

            var locationData = _.pick(customProps, pluginKeys);

            data[typeData.attribute] = locationData;
            data = _.omit(data, pluginKeys);
            customProps = _.omit(customProps, pluginKeys);
          });
          // everything else is a customer property
          data.properties = customProps;
          data = _.omit(data, Object.keys(customProps));
          cb();
        },
        function updateAssetData(cb) {
          var newAssetPath = Constants.Folders.Course + '/' + Constants.Folders.Assets; // always use '/' for paths in content
          var traverse = require('traverse');

          traverse(data).forEach(function (value) {
            if (!_.isString(value)) return;
            var isPath = value.match(PATH_REXEX);

            if (!isPath) return;
            var dirName = path.dirname(value);
            var newDirName;

            for (index = 0; index < assetFolders.length; ++index) {
              var folderMatch = "(course\/)((\\w){2}\/)" + '(' + assetFolders[index] + ')';
              var assetFolderRegex = new RegExp(folderMatch, "gi");

              if (!dirName.match(assetFolderRegex)) continue;
              newDirName = dirName.replace(assetFolderRegex, newAssetPath);
            }

            var fileExt = path.extname(value);
            var fileName = path.basename(value);
            if (newDirName && fileName && fileExt) {
              try {
                var fileId = metadata.idMap[fileName];
                var newFileName = metadata.assetNameMap[fileId];
                if (newFileName) {
                  this.update(newDirName + '/' + newFileName); // always use '/' for paths in content
                }
              } catch (e) {
                logger.log('error', e);
                return;
              }
            }
          });
          cb();
        }
    ], function(error, results) {
      if(error) return done(error);

      if (detachedElementsMap[originalData._id]) {
        // do not import detached elements
        return done();
      }

      // now we're ready to create the content
      app.contentmanager.getContentPlugin(type, function(error, plugin) {
        if(error) return done(error);
        plugin.create(data, function(error, record) {
          if(error) {
            logger.log('warn', 'Failed to import ' + type + ' ' + (originalData._id || '') + ' ' + error);
            return done();
          }
          // Create a courseAssets record if needed
          createCourseAssets(type, record, function(error){
            if(error) return done(error, record);
            done(null, record);
          });
        });
      });
    });
  }

  /**
  * Adds courseasset record
  * to the contentTypeId, courseId and userId.
  * @param {type} type
  * @param {object} contentData
  * @param {callback} cb
  */
  function createCourseAssets(type, contentData, cb) {
    var courseAssetsArray;
    var componentPlugin;
    var extensionPlugins;
    var assetData = {
      _courseId : contentData._courseId,
      _contentType: type,
      _contentTypeParentId: contentData._parentId
    };
    // some courseassets values change depending on what content type they're for
    switch(type) {
      case 'course':
        assetData._courseId = assetData._contentTypeId = assetData._contentTypeParentId = contentData._id;
        break;
      case 'article', 'block', 'config':
        assetData._contentTypeId = contentData._componentType;
        break;
      default:
        assetData._contentTypeId = contentData._id;
        break;
    }
    var contentDataString = JSON.stringify(contentData);
    var assetArray = contentDataString.match(PATH_REXEX);
    // search through object values for file paths
    async.each(assetArray, function(data, callback) {
      delete assetData._assetId;
      if (!_.isString(data)) {
        return callback();
      }
      var assetBaseName = path.basename(data);
      // get asset _id from lookup of the key of metadata.assetNameMap mapped to assetBaseName
      _.findKey(metadata.assetNameMap, function(value, assetId) {
        if (value !== assetBaseName) {
          return;
        }
        app.assetmanager.retrieveAsset({ _id: assetId }, function gotAsset(error, results) {
          if (error) {
            logger.log('error', error);
          }
          Object.assign(assetData, {
            _assetId: assetId,
            createdBy: app.usermanager.getCurrentUser(),
            _fieldName: results.length > 0 ? _.pluck(results, 'filename') : assetBaseName
          });
          app.contentmanager.getContentPlugin('courseasset', function(error, plugin) {
            if(error) {
              return cb(error);
            }
            plugin.create(assetData, function(error, assetRecord) {
              if(error) {
                logger.log('warn', `Failed to create courseasset ${type} ${assetRecord || ''} ${error}`);
              }
            });
          });
        });
      });
    }, cb(null, contentData));
  }
}

/**
 * Module exports
 *
 */

exports = module.exports = ImportSource;<|MERGE_RESOLUTION|>--- conflicted
+++ resolved
@@ -1,31 +1,33 @@
 // LICENCE https://github.com/adaptlearning/adapt_authoring/blob/master/LICENSE
 var _ = require('underscore');
 var async = require('async');
-var fs = require("fs-extra");
-var IncomingForm = require('formidable').IncomingForm;
-var path = require("path");
 var bytes = require('bytes');
 var configuration = require('../../../lib/configuration');
 var Constants = require('../../../lib/outputmanager').Constants;
 var crypto = require('crypto');
 var database = require("../../../lib/database");
 var filestorage = require('../../../lib/filestorage');
+var fs = require("fs-extra");
 var glob = require('glob');
 var helpers = require('./helpers');
+var IncomingForm = require('formidable').IncomingForm;
+var installHelpers = require('../../../lib/installHelpers');
 var logger = require("../../../lib/logger");
 var mime = require('mime');
-var installHelpers = require('../../../lib/installHelpers');
+var path = require("path");
 
 function ImportSource(req, done) {
   var dbInstance;
 
   var contentMap = {
-    'contentobject': 'contentObjects',
-    'article': 'articles',
-    'block': 'blocks',
-    'component': 'components'
+    course: 'course',
+    config: 'config',
+    contentobject: 'contentObjects',
+    article: 'articles',
+    block: 'blocks',
+    component: 'components'
   };
-
+  var cachedJson = {};
   var plugindata = {
     pluginTypes: [
       { type: 'component', folder: 'components' },
@@ -50,17 +52,12 @@
   var COURSE_LANG;
   var COURSE_JSON_PATH = path.join(COURSE_ROOT_FOLDER, Constants.Folders.Source, Constants.Folders.Course);
   var courseRoot = path.join(COURSE_ROOT_FOLDER, Constants.Folders.Source, Constants.Folders.Course);
-
-  var form = new IncomingForm();
-  form.maxFileSize = configuration.getConfig('maxFileUploadSize');
   var origCourseId;
   var courseId;
   var configId;
   var cleanupDirs = [];
   var PATH_REXEX = new RegExp(/(course\/)((\w)*\/)*(\w)*.[a-zA-Z0-9]+/gi);
   var assetFolders = [];
-
-<<<<<<< HEAD
   var files;
   var formTags;
   var cleanFormAssetDirs;
@@ -82,22 +79,6 @@
     helpers.cleanUpImport(cleanupDirs, function(cleanUpError) {
       const error = importError || cleanUpError;
       done(error);
-=======
-  form.parse(req, function (error, fields, files) {
-    if(error) {
-      if (form.bytesExpected > form.maxFileSize) {
-        return done(new Error(app.polyglot.t('app.uploadsizeerror', {
-          max: bytes.format(form.maxFileSize),
-          size: bytes.format(form.bytesExpected)
-        })));
-      }
-      return done(error);
-    }
-    var formTags = (fields.tags && fields.tags.length) ? fields.tags.split(',') : [];
-    var formAssetDirs = (fields.formAssetFolders && fields.formAssetFolders.length) ? fields.formAssetFolders.split(',') : [];
-    var cleanFormAssetDirs = formAssetDirs.map(function(item) {
-      return item.trim();
->>>>>>> 71b7e906
     });
   });
 
@@ -110,11 +91,20 @@
           cb2();
         });
       },
-<<<<<<< HEAD
       function(cb2) {
+        const form = new IncomingForm();
+        form.maxFileSize = configuration.getConfig('maxFileUploadSize');
         // parse the form
         form.parse(req, function (error, fields, files) {
-          if (error) return done(error);
+          if(error) {
+            if (form.bytesExpected > form.maxFileSize) {
+              return done(new Error(app.polyglot.t('app.uploadsizeerror', {
+                max: bytes.format(form.maxFileSize),
+                size: bytes.format(form.bytesExpected)
+              })));
+            }
+            return done(error);
+          }
           var formAssetDirs = (fields.formAssetFolders && fields.formAssetFolders.length) ? fields.formAssetFolders.split(',') : [];
           formTags = (fields.tags && fields.tags.length) ? fields.tags.split(',') : [];
           cleanFormAssetDirs = formAssetDirs.map(item => item.trim());
@@ -128,23 +118,6 @@
       }
     ], cb);
   }
-=======
-      async.apply(findLanguages),
-      async.apply(validateCoursePackage, cleanFormAssetDirs),
-      async.apply(installPlugins),
-      async.apply(addAssets, formTags),
-      async.apply(cacheMetadata),
-      async.apply(importContent, formTags)
-    ], function(importError, result) {
-      // cleanup should run regardless of import fail or success
-      helpers.cleanUpImport(cleanupDirs, function(cleanUpError) {
-        const error = importError || cleanUpError;
-        done(error);
-      });
-    });
-  });
-
->>>>>>> 71b7e906
 
   function findLanguages(cb) {
     var courseLangs = [];
