--- conflicted
+++ resolved
@@ -48,16 +48,12 @@
     "type" : "Date"
   },
   "updatedBy" : {
-<<<<<<< HEAD
-    "type" : "ObjectId"
+    "type" : "ObjectId",
+    "ref": "user"
   },
   "_isSelected": {
     "type":"Boolean",
     "default":false
-=======
-    "type" : "ObjectId",
-    "ref": "user"
->>>>>>> 71636dc4
   }
 });
 
