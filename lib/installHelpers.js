var _ = require('underscore');
var async = require('async');
var chalk = require('chalk');
var exec = require('child_process').exec;
var fs = require('fs-extra');
var logUpdate = require('log-update');
var path = require('path');
var prompt = require('prompt');
var readline = require('readline');
var request = require('request');
var semver = require('semver');

var configuration = require('./configuration');
var pkg = fs.readJSONSync(path.join(__dirname, '..', 'package.json'));

var DEFAULT_USER_AGENT = 'Mozilla/5.0 (Windows NT 6.1; WOW64) AppleWebKit/537.36 (KHTML, like Gecko) Chrome/41.0.2272.118 Safari/537.36';
var DEFAULT_GITHUB_ORG = 'adaptlearning'; // used to pull releases from
var DEFAULT_SERVER_REPO = `https://github.com/${DEFAULT_GITHUB_ORG}/adapt_authoring.git`;
var DEFAULT_FRAMEWORK_REPO = `https://github.com/${DEFAULT_GITHUB_ORG}/adapt_framework.git`;
var REMOTE_NAME = 'origin';

var spinnerInt = -1;

var inputHelpers = {
  passwordReplace: '*',
  numberValidator: /^[0-9]+\W*$/,
  alphanumValidator: /^[A-Za-z0-9_-]+\W*$/,
  toBoolean: function(v) {
    if(/(Y|y)[es]*/.test(v)) return true;
    return false;
  },
  passwordBefore: function(v) {
    /**
    * HACK because read module used by prompt adds a blank line when
    * hidden & replace attrs are set
    */
    readline.moveCursor(process.stdout, 0, -1);
    return v;
  }
};

var exports = module.exports = {
  DEFAULT_SERVER_REPO,
  DEFAULT_FRAMEWORK_REPO,
  exit,
  showSpinner,
  hideSpinner,
  getInput,
  inputHelpers,
  getInstalledServerVersion,
  getLatestServerVersion,
  getInstalledFrameworkVersion,
  getLatestFrameworkVersion,
  getInstalledVersions,
  getLatestVersions,
  getUpdateData,
  installFramework,
  updateFramework,
  updateFrameworkPlugins,
  updateAuthoring,
  buildAuthoring
};

function exit(code, msg, preCallback) {
  var _exit = function() {
    hideSpinner();
    code = code || 0;
    msg = msg || 'Bye!';
    log('\n' + (code === 0 ? chalk.green(msg) : chalk.red(msg)) + '\n');
    process.exit(code);
  }
  if(preCallback) {
    preCallback(_exit);
  } else {
    _exit();
  }
}

function showSpinner(text) {
  if(isSilent()) return;
  // NOTE we stop the existing spinner (not ideal)
  hideSpinner();
  var frames = ['-', '\\', '|', '/'];
  var i = 0;
  spinnerInt = setInterval(function() {
    var frame = frames[i = ++i % frames.length];
    logUpdate(`${frame} ${text}`);
  }, 120);
}

function hideSpinner() {
  if(isSilent()) return;
  clearInterval(spinnerInt);
  logUpdate.clear();
}

function getInput(items, callback) {
  prompt.message = '> ';
  prompt.delimiter = '';
  prompt.start();
  prompt.get(items, function(error, result) {
    if(error) {
      if(error.message === 'canceled') error = new Error('User cancelled the process');
      return exit(1, error);
    }
    callback(result);
  });
}

function getInstalledServerVersion(callback) {
  try {
    var pkg = fs.readJSONSync('package.json');
    callback(null, pkg.version);
  } catch(e) {
    callback(`Cannot determine authoring tool version\n${e}`);
  }
}

function getLatestServerVersion(callback) {
  checkLatestAdaptRepoVersion('adapt_authoring', callback);
}

function getInstalledFrameworkVersion(callback) {
  try {
    var pkg = fs.readJSONSync(path.join(getFrameworkRoot(), 'package.json'));
    callback(null, pkg.version);
  } catch(e) {
    return callback(`Cannot determine framework version\n${e}`);
  }
}

function getLatestFrameworkVersion(callback) {
  checkLatestAdaptRepoVersion('adapt_framework', pkg.framework, callback);
}

function getInstalledVersions(callback) {
  async.parallel([
    exports.getInstalledServerVersion,
    exports.getInstalledFrameworkVersion
  ], function(error, results) {
    callback(error, {
      adapt_authoring: results[0],
      adapt_framework: results[1]
    });
  });
}

function getLatestVersions(callback) {
  async.parallel([
    exports.getLatestServerVersion,
    exports.getLatestFrameworkVersion
  ], function(error, results) {
    callback(error, {
      adapt_authoring: results[0],
      adapt_framework: results[1]
    });
  });
}

function getUpdateData(callback) {
  async.parallel([
    exports.getInstalledVersions,
    exports.getLatestVersions
  ], function(error, results) {
    if(error) {
      return callback(error);
    }
    var updateData = {};
    if(results[1].adapt_authoring && semver.lt(results[0].adapt_authoring, results[1].adapt_authoring)) {
      updateData.adapt_authoring = results[1].adapt_authoring;
    }
    if(results[1].adapt_framework && semver.lt(results[0].adapt_framework, results[1].adapt_framework)) {
      updateData.adapt_framework = results[1].adapt_framework;
    }
    if(_.isEmpty(updateData)) {
      return callback();
    }
    callback(null, updateData);
  });
}

function getFrameworkRoot() {
  return path.join(configuration.serverRoot, 'temp', configuration.getConfig('masterTenantID'), 'adapt_framework');
}

/**
* Checks all releases for the latest to match framework value in config.json
* Recusion required for pagination.
*/
function checkLatestAdaptRepoVersion(repoName, versionLimit, callback) {
  if(typeof versionLimit === 'function') {
    callback = versionLimit;
    versionLimit = undefined;
  }
  // used in pagination
  var nextPage = `https://api.github.com/repos/${DEFAULT_GITHUB_ORG}/${repoName}/releases`;

  var _getReleases = function(done) {
    request({
      headers: {
        'User-Agent': DEFAULT_USER_AGENT
      },
      uri: nextPage,
      method: 'GET'
    }, done);
  };
  var _requestHandler = function(error, response, body) {
    if(response) {
      // we've exceeded the API limit
      if(response.statusCode === 403 && response.headers['x-ratelimit-remaining'] === '0') {
        var reqsReset = new Date(response.headers['x-ratelimit-reset']*1000);
        error = `You have exceeded GitHub's request limit of ${response.headers['x-ratelimit-limit']} requests per hour. Please wait until at least ${reqsReset.toTimeString()} before trying again.`;
      }
      else if(response.statusCode !== 200) {
        error = 'GitubAPI did not respond with a 200 status code.';
      }
    }
    // exit, but just log the error
    if (error) {
<<<<<<< HEAD
      return callback(`Couldn't check latest version of ${repoName}. ${error}`);
=======
      log(`Couldn't check latest version of ${repoName}\n${error}`);
      return callback();
>>>>>>> 51714faf
    }
    nextPage = parseLinkHeader(response.headers.link).next;
    try {
      var releases = JSON.parse(body);
    } catch(e) {
      return callback(`Failed to parse GitHub release data\n${e}`);
    }
    var compatibleRelease;
    if(!versionLimit) {
      return callback(null, releases[0].tag_name);
    }
    async.someSeries(releases, function(release, cb) {
      var isFullRelease = !release.draft && !release.prerelease;
      if(isFullRelease && semver.satisfies(release.tag_name, versionLimit)) {
        compatibleRelease = release;
        return cb(null, true);
      }
      cb(null, false);
    }, function(error, satisfied) {
      if(!satisfied) {
        if(nextPage) {
          return _getReleases(_requestHandler);
        }
        error = `Couldn't find any releases compatible with specified framework version (${versionLimit}), please check that it is a valid version.`;
      }
      if(error) {
        return callback(error);
      }
      callback(error, compatibleRelease.tag_name);
    });
  };
  // start recursion
  _getReleases(_requestHandler);
}

// taken from https://gist.github.com/niallo/3109252
function parseLinkHeader(header) {
  if (!header || header.length === 0) {
    return [];
  }
  var links = {};
  // Parse each part into a named link
  _.each(header.split(','), function(p) {
    var section = p.split(';');
    if (section.length !== 2) {
      throw new Error("section could not be split on ';'");
    }
    var url = section[0].replace(/<(.*)>/, '$1').trim();
    var name = section[1].replace(/rel="(.*)"/, '$1').trim();
    links[name] = url;
  });
  return links;
}

/**
* Clones/updates the temp/ framework folder
* Accepts the following options: {
*   repository: URL to pull framework from,
*   revision: in the format tags/[TAG] or remote/[BRANCH],
*   force: forces a clone regardless of whether we have an existing clone,
* }
*/
function installFramework(opts, callback) {
  if(arguments.length !== 2 || !opts.directory) {
    return callback('Cannot install framework, invalid options passed.');
  }
  if(!opts.repository) {
    opts.repository = DEFAULT_FRAMEWORK_REPO;
  }
  if(!opts.revision) {
    return getLatestFrameworkVersion(function(error, version) {
      // NOTE we default to the master branch
      opts.revision = version || 'master';
      installFramework(opts, callback);
    });
  }
  if(fs.existsSync(opts.directory) && !opts.force) {
    return updateFramework(opts, callback);
  }
  return async.applyEachSeries([
    cloneRepo,
    updateFramework
  ], opts, callback);
}

function updateFramework(opts, callback) {
  if(opts && !opts.repository) {
    opts.repository = DEFAULT_FRAMEWORK_REPO;
  }
  async.applyEachSeries([
    updateRepo,
    installDependencies,
    purgeCourseFolder,
    updateFrameworkPlugins
  ], opts, callback);
}

function checkOptions(opts, action, callback) {
  if(!opts) {
    return callback(`Cannot ${action} repository, invalid options passed.`);
  }
  if(!opts.repository) {
    return callback(`Cannot ${action} repository, no repository specified.`);
  }
  if(!opts.directory) {
    return callback(`Cannot ${action} ${opts.repository}, no target directory specified.`);
  }
  callback();
}

function cloneRepo(opts, callback) {
  checkOptions(opts, 'clone', function(error) {
    if(error) {
      return callback(error);
    }
    showSpinner(`Cloning ${opts.repository}`);
    fs.remove(opts.directory, function(error) {
      if(error) {
        hideSpinner();
        return callback(error);
      }
      execCommand(`git clone ${opts.repository} --origin ${REMOTE_NAME} ${opts.directory}`, function(error) {
        hideSpinner();
        if(error) {
          return callback(error);
        }
        log(`Cloned ${opts.repository} successfully.`);
        callback();
      });
    });
  });
}

function fetchRepo(opts, callback) {
  checkOptions(opts, 'fetch', function(error) {
    if(error) {
      return callback(error);
    }
    execCommand(`git fetch ${REMOTE_NAME}`, { cwd: opts.directory }, function(error) {
      // HACK not an ideal way to figure out if it's the right error...
      if(error && error.indexOf(`'${REMOTE_NAME}' does not appear to be a git repository`) > -1) {
        error = `Remote with name '${REMOTE_NAME}' not found. Check it exists and try again.`;
      }
      callback(error);
    });
  });
}

function updateRepo(opts, callback) {
  fetchRepo(opts, function(error) {
    if(error) {
      return callback(error);
    }
    checkOptions(opts, 'update', function(error) {
      if(error) {
        return callback(error);
      }
      var shortDir = opts.directory.replace(configuration.serverRoot, '') || opts.directory;
      showSpinner(`Updating ${shortDir} to ${opts.revision}`);

      execCommand(`git reset --hard && git checkout ${opts.revision}`, {
        cwd: opts.directory
      }, function(error) {
        hideSpinner();
        if(error) {
          return callback(error);
        }
        log(`${shortDir} switched to revision ${opts.revision}`);
        callback();
      });
    });
  });
}

/**
* Uses adapt.json to install the latest plugin versions
*/
function updateFrameworkPlugins(opts, callback) {
  if(arguments.length !== 2) {
    return callback('Cannot update Adapt framework plugins, invalid options passed.');
  }
  if(!opts.directory) {
    return callback('Cannot update Adapt framework plugins, no target directory specified.');
  }
  fs.readJSON(path.join(opts.directory, 'adapt.json'), function(error, json) {
    if (error) {
      return callback(error);
    }
    var plugins = Object.keys(json.dependencies);
    async.eachSeries(plugins, function(plugin, pluginCallback) {
      var _done = function() {
        hideSpinner();
        pluginCallback.apply(this, arguments);
      };
      showSpinner(`Updating Adapt framework plugin '${plugin}'`);

      if(json.dependencies[plugin] === '*') {
        app.bowermanager.installLatestCompatibleVersion(plugin, _done);
      } else {
        app.bowermanager.installPlugin(plugin, json.dependencies[plugin], _done);
      }
    }, function(error) {
      hideSpinner();
      if(error) {
        return callback(error);
      }
      log('Adapt framework plugins updated.');
      callback();
    });
  });
}

/**
* This isn't used by the authoring tool
*/
function purgeCourseFolder(opts, callback) {
  if(arguments.length !== 2) {
    return callback('Cannot remove course folder, invalid options passed.');
  }
  if(!opts.directory) {
    return callback('Cannot remove course folder, no target directory specified.');
  }
  fs.remove(path.join(opts.directory, 'src', 'course'), callback);
}

function updateAuthoring(opts, callback) {
  if(!opts.revision) {
    return callback('Cannot update server, revision not specified.');
  }
  if(!opts.repository) {
    opts.repository = DEFAULT_SERVER_REPO;
  }
  async.series([
    function fetchLatest(cb) {
      fetchRepo(opts, cb);
    },
    function pullLatest(cb) {
      updateRepo(opts, cb);
    },
    function installDeps(cb) {
      installDependencies(cb);
    },
    function rebuildApp(cb) {
      buildAuthoring(cb);
    }
  ], function(error) {
    if(!error) {
      log(`Server has been updated successfully!`);
    }
    callback(error);
  });
}

function buildAuthoring(callback) {
  showSpinner('Building web application');
  execCommand('grunt build:prod', function(error){
    hideSpinner();
    if(error) {
      return callback(error);
    }
    log('Web application built successfully.');
    callback();
  });
}

function installDependencies(opts, callback) {
  if(arguments.length === 1) {
    callback = opts;
  }
  showSpinner(`Installing node dependencies`);

  var cwd = opts.directory || configuration.serverRoot;

  fs.remove(path.join(cwd, 'node_modules'), function(error) {
    if(error) {
      return callback(error);
    }
    execCommand('npm install --loglevel error --production', { cwd: cwd }, function(error) {
      hideSpinner();
      if(error) {
        return callback(error);
      }
      log('Node dependencies installed successfully.');
      callback();
    });
  });
}

function execCommand(cmd, opts, callback) {
  if(arguments.length === 2) {
    callback = opts;
    opts = {};
  }
  var stdoutData = '';
  var errData = '';
  var child = exec(cmd, _.extend({ stdio: [0, 'pipe', 'pipe'] }, opts));
  child.stdout.on('data', function(data) { stdoutData += data; });
  child.stderr.on('data', function(data) { errData += data; });
  child.on('exit', function(error) {
    if(error) {
      return callback(errData || error);
    }
    callback(null, stdoutData);
  });
}

function log(msg) {
  if(!isSilent()) console.log(msg);
}

function isSilent() {
  return process.env.SILENT;
}<|MERGE_RESOLUTION|>--- conflicted
+++ resolved
@@ -217,12 +217,7 @@
     }
     // exit, but just log the error
     if (error) {
-<<<<<<< HEAD
       return callback(`Couldn't check latest version of ${repoName}. ${error}`);
-=======
-      log(`Couldn't check latest version of ${repoName}\n${error}`);
-      return callback();
->>>>>>> 51714faf
     }
     nextPage = parseLinkHeader(response.headers.link).next;
     try {
