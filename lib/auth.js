--- conflicted
+++ resolved
@@ -97,48 +97,8 @@
    * @return {object} preloader - an AdaptBuilder ModulePreloader
    */
   preload: function (app) {
-<<<<<<< HEAD
     var preloader = new app.ModulePreloader(app, MODNAME, {events:preloadHandle(app,this)});
     return preloader; 
-=======
-    // set up (de)serialization
-    passport.serializeUser(usermanager.serializeUser.bind(usermanager));
-    passport.deserializeUser(usermanager.deserializeUser.bind(usermanager));
-
-    // defer route addition until after serverStarted is fired
-    // otherwise there are issues with middleware
-    var that = this;
-    app.once('serverStarted', function (app) {
-      rest.post('/login', function (req, res, next) {
-        that.getAuthPlugin(configuration.getConfig('auth'), function (error, authPlugin) {
-          if (error) {
-            return next({ statusCode: 500, message: error }, req, res);
-          }
-
-          authPlugin.authenticate(req, res, next);
-        });
-      });
-
-      rest.post('/register', function (req, res, next) {
-        that.getAuthPlugin(configuration.getConfig('auth'), function (error, authPlugin) {
-          if (error) {
-            return next({ statusCode: 500, message: error }, req, res);
-          }
-
-          authPlugin.registerUser(req, res, next);
-        });
-      });
-
-      rest.get('/authcheck', function (req, res, next) {
-        var user = req.session.passport.user;
-        if (user && user._id) {
-          return res.send(200);
-        }
-
-        return res.send(401);
-      });
-    });
->>>>>>> 66f18550
   },
 
   /**
