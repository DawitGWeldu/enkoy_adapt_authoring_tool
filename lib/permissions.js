// LICENCE https://github.com/adaptlearning/adapt_authoring/blob/master/LICENSE
var database = require('./database'),
    async = require('async'),
    configuration = require('./configuration');

// private - used for validating effects
var validEffects = ['allow', 'deny'];

// private - no permissions check on these routes
var ignoreRoutes = [
  /^\/\/?$/,
  /^\/install\/?.*$/,
  /^\/api\/login\/?$/,
  /^\/api\/logout\/?$/,
  /^\/api\/authcheck\/?$/,
  /^\/lang\/?.*$/,
  /^\/config\/?.*$/,
  /^\/api\/createtoken\/?$/,
  /^\/api\/userpasswordreset\/?.*$/,
  /^\/api\/my\/course\/?.*$/,
  /^\/api\/shared\/course\/?.*$/,
  /^\/api\/duplicatecourse\/?.*$/,
  /^\/api\/subscribed\/?.*$/,
  /^\/api\/theme\/?.*$/,
  /^\/api\/menu\/?.*$/,
  /^\/api\/extension\/?.*$/,
  /^\/api\/themetype\/?$/,
  /^\/api\/menutype\/?$/,
  /^\/api\/extensiontype\/?$/,
  /^\/api\/componenttype\/?$/,
  /^\/api\/theme\/?$/,
  /^\/api\/menu\/?$/,
  /^\/preview\/?.*$/,
  /^\/loading\/?.*$/,
  /^\/download\/?.*$/,
  /^\/poll\/?.*$/,
  /^\/api\/auth\/?.*$/
];

// private - the various action types (REST)
var actionTypes = {
  'post'    : 'create',
  'get'     : 'read',
  'put'     : 'update',
  'patch'   : 'update',
  'delete'  : 'delete'
};

var STATUS = {
  NOT_AUTHENTICATED: "not-authenticated",
  ACCESS_DENIED: "access-denied"
};

/**
 * Provides a parser object to a callback that. Clients can call
 * parser.parse(function(error,allowed) {}); to determine if the supplied
 * action is permitted by the supplied statements
 *
 *
 * @param {string} action - action to verify
 * @param {string} resource - uri identifies a resource
 * @param {array} statements - list of statements from one or more policies
 * @callback callback - function of the form function (error, parser)
 */

function PolicyStatementParser(action, resource, statements, callback) {
  // first validate the arguments
  if (!(action && 'string' === typeof action) ||
      !(resource && 'string' === typeof resource) ||
      !(statements && Object.prototype.toString.apply(statements) === '[object Array]')) {
    callback(new Error('function received invalid arguments'));
  }

  callback(null, {

    /**
     * creates an object of the form: {scheme: 'scheme', namespace: 'namespace', identifier: ''}
     * from the supplied res uri
     *
     * @param {string} res - the resource uri
     */

    tokens: function (res) {
      res = res.split(':');
      if (!res || 3 !== res.length) {
        return false;
      }

      return {
        scheme     : res[0],
        namespace  : res[1],
        identifier : res[2]
      };
    },

    /**
     * Checks if a resource uri pattern matcher matches a resource uri
     *
     * @param {string} pattern - resource matching pattern from a statement
     * @param {target} target - the resource uri to match against
     * @return {boolean} true if it pattern includes target, false otherwise
     */

    captures: function (pattern, target) {
      var captured = false;
      if ('string' !== typeof pattern || 'string' !== typeof target) {
        return captured;
      }
      pattern = pattern.split('/');
      target = target.split('/');

      // will iterate over all tokens in pattern until a non-match is found
      // if all tokens are matched either by an exact string or glob, te result
      // is truthy
      captured = pattern.every(function (el, index, array) {
        if (pattern[index] === '*' || pattern[index] === target[index]) {
          return true;
        }

        return false;
      });

      return captured;
    },

    /**
     * The meat and potatoes of the policy parser - this will tell clients
     * if the given action is permitted in the context of the given resource
     *
     * @callback cb - function of the form function(error, allowed)
     */
    parse: function (cb) {
      let allowed = false;
<<<<<<< HEAD
      let cachedPermissions = app.usermanager.getSessionVariable('cachedPermissions') || {};
      // return early using cached permissions (if production)
      if (configuration.getConfig('isProduction') && cachedPermissions[resource]) {
        return cb(null, cachedPermissions[resource]);
      }
=======
>>>>>>> e5787402
      const resourceToken = this.tokens(resource);

      if (!resourceToken) {
        return callback(new Error('given resource is not a valid format'));
      }
<<<<<<< HEAD
      for(let i = 0, statement = statements[i]; i < statements.length; i++) {
        if (!statement.action.includes(action)) { // check if action matches
          continue;
        }
        const statementToken = this.tokens(statement.resource) || {};
        const sharesNamespace = statementToken.namespace === resourceToken.namespace;
        const matchesResource = this.captures(statementToken.identifier, resourceToken.identifier);

        if(!sharesNamespace || !matchesResource) {
          continue;
        }
=======
      for(let i = 0; i < statements.length; i++) {
        const statement = statements[i];
        
        if (!statement.action.includes(action)) { // check if action matches
          continue;
        }
        const statementToken = this.tokens(statement.resource) || {};
        const sharesNamespace = statementToken.namespace === resourceToken.namespace;
        const matchesResource = this.captures(statementToken.identifier, resourceToken.identifier);

        if(!sharesNamespace || !matchesResource) {
          continue;
        }
>>>>>>> e5787402
        const effect = statement.effect.toLowerCase();
        if(effect === 'deny') { // explicit deny has precedence
          allowed = false;
          break;
        }
        if(effect === 'allow') allowed = true; // this may be overridden by further statements
      }
<<<<<<< HEAD
      // save the result in the session
      app.usermanager.setSessionVariable('cachedPermissions', Object.assign(cachedPermissions, { [resource]: allowed }));
=======
>>>>>>> e5787402
      cb(null, allowed);
    }
  });

}

// module exports
exports = module.exports = {

  /**
   * Routes added here will not be permission checked
   *
   * @param {RegExp|string} route - a route to ignore
   */

  ignoreRoute: function (route) {
    // force a regex
    if ('string' === typeof route) {
      route = new RegExp(route);
    }

    // ignore dupes
    if (-1 === ignoreRoutes.indexOf(route)) {
      ignoreRoutes.push(route);
    }
  },

  /**
   * Should this route be ignored?
   *
   * @param {string} route - the route to check
   * @return {boolean} true if we should ignore this route, otherwise false
   */

  shouldIgnore: function (route) {
    // regex test expensive?
    return ignoreRoutes.some(function (el, index, array) {
      return el.test(route);
    });
  },

  /**
   * return a list of valid effects
   *
   * @return {array} list of valid effect strings
   */

  getValidEffects: function () {
    return validEffects;
  },

  /**
   * maps http request methods to actions
   *
   * @param {string} method - an http request method
   * @return {string} action definition
   */

  getActionType: function (method) {
    if (actionTypes[method]) {
      return actionTypes[method];
    }

    return 'undefined';
  },

  /**
   * buildResourceString builds an adapt urn based on the passed params
   *
   * @param {string} tenantid - a tenantid
   * @param {string} path - a path starting from / (the server root)
   * @return {string} a formatted resource string
   */

  buildResourceString: function (tenantid = '0', path = '/__unknown__') {
    return `urn:x-adapt:${tenantid}${path}`;
  },

  /**
   * creates a new policy document for a user
   *
   * @param {ObjectId} userId - the id of the user to create the policy for
   * @param {object} [options] - optional settings
   * @param {function} callback - function of the form function (error, policy)
   */

  createPolicy: function (userId, options, callback) {
    if ('function' === typeof options) {
      callback = options;
      options = {
        useExisting: true
      };
    }

    this.getPolicy(userId, function (err, policy) {
      // only create a new policy if specifically requested
      if (policy && options.useExisting) {
        return callback(null, policy);
      }

      database.getDatabase(function(err, db){
        db.create('policy', {user: userId}, function (error, policy) {
          if (error) {
            return callback(error);
          } else if (!policy) {
            return callback(new Error('Policy creation failed!!'));
          }

          return callback(null, policy);
        });
      }, configuration.getConfig('dbName'));
    });
  },

  /**
   * updates a policy document
   *
   * @param {ObjectId} policyId - the id of the policy
   * @param {function} callback - function of the form function (error, policy)
   */

  updatePolicy: function (policyId, delta, callback) {
    database.getDatabase(function(err, db){
      if (err) {
        return callback(err);
      }

      db.update('policy', { _id: policyId}, delta, function (error) {
        if (error) {
          return callback(error);
        }

        return callback(null);
      });
    }, configuration.getConfig('dbName'));
  },

  /**
   * retrieves a single policy for a user
   *
   * @param {ObjectId} userId - the id of the user to create the policy for
   * @param {object} [search] - optional search query
   * @param {function} callback - function of the form function (error, policy)
   */

  getPolicy: function (userId, search, callback) {
    if ('function' === typeof search) {
      callback = search;
      search = {};
    }

    search.user = search.user || userId;

    database.getDatabase(function(err, db){
      db.retrieve('policy', search, function (error, policies) {
        if (error) {
          return callback(error);
        }

        // only return the first items
        return callback(null, (policies.length && policies[0]));
      });
    }, configuration.getConfig('dbName'));
  },

  /**
   * retrieves all policies for a user
   *
   * @param {ObjectId} userId - the id of the user to create the policy for
   * @param {function} callback - function of the form function (error, policy)
   */

  getPolicies: function (userId, callback) {
    database.getDatabase(function(err, db){
      db.retrieve('policy', {user: userId}, function (error, policies) {
        if (error) {
          callback(error);
        } else {
          callback(null, policies);
        }
      });
    }, configuration.getConfig('dbName'));
  },

  /**
   * adds a statement to the given policy and saves it
   *
   * @param {object} policy - the policy to change
   * @param {string|string[]} actions - action string or list of actions strings
   * @param {string} resource - a URN indentifying a resource
   * @param {string} [effect] - optional effect for a statement - see PolicyStatment.schema for default value (required if condition supplied)
   * @param {object} [condition] - a conditional object
   * @callback callback - of the form function (error, policy)
   */

  addStatement: function (policy, actions, resource, effect, condition, callback) {
    database.getDatabase(function(err, db){
        var statement = policy.statement || [];

        // determine if actions is a single or list
        if (Object.prototype.toString.apply(actions) !== '[object Array]') {
          if ('string' !== typeof actions) {
            throw new Error('actions parameter must be string or array', actions);
          }

          // make single action a list
          actions = [actions];
        }

	    // resolve effect, conditions, callback
        if ('function' === typeof effect) { // only callback was supplied
          callback = effect;
          effect = ''; // will get default from schema
          condition = {};
        } else if ('function' === typeof condition) { // effect was supplied, condition wasn't
          callback = condition;
          condition = {};
        }

        // @TODO - validate resource, actions? Schema to do this?
        // validate effect
        effect = effect.toLowerCase();
        if (-1 === this.getValidEffects().indexOf(effect)) {
          throw new Error('supplied effect is not valid: ' + effect);
        }

        statement.push({
          'effect': effect,
          'action': actions,
          'resource': resource,
          'condition': condition
        });

        // save policy - only allow saving if _id is matched
        db.update('policy', { _id: policy._id }, { 'statement': statement }, callback);
    }.bind(this), configuration.getConfig('dbName'));
  },

  /**
   * checks if a user has a particular permission
   *
   * @param {ObjectId} userId - the id of the user to remove policies for
   * @param {string} action - the action to check
   * @param {string} resource - the resource to check
   * @param {function} callback - function of the form function (error, allowed)
   */

  hasPermission: function (userId, action, resource, callback) {
    this.getUserPolicyStatements(userId, function (error, statements) {
      if (error) {
        return callback(error);
      }
      if (!statements || 0 === statements.length) { // no policies set for this user
        return callback(null, false);
      }
      new PolicyStatementParser(action, resource, statements, function (error, parser) {
        if (error) {
          return callback(error);
        }
        return parser.parse(callback);
      });
    });
  },

  /**
   * retrieves policy statements mapped against a user, including
   * those from role assignments
   *
   * @param {objectid} userId - the id of the user
   * @param {callback} callback
   */

  getUserPolicyStatements: function (userId, callback) {
    database.getDatabase(function(err, db) {
      db.retrieve('user', { _id: userId }, { fields: 'roles _tenantId', populate: ['roles'] }, function(err, userDocs) {
        if (err) {
          return callback(err);
        }
        if (1 !== userDocs.length) {
          return callback(new Error('Failed to find unique user record'));
        }
        const { roles, _tenantId } = userDocs[0];

        if (!roles || !roles.length) {
          return callback(null, []);
        }
        const statements = [];
        // add role-specific statements
        roles.forEach(r => {
          r.statement.forEach(s => {
            s.resource = s.resource.replace('{{tenantid}}', _tenantId);
            statements.push(s);
          });
        });
        db.retrieve('policy', { user: userId }, function(error, policyDocs) {
          if (err) {
            return callback(err);
          }
          if (!policyDocs || !policyDocs.length) {
            return callback(null, statements);
          }
          // add user-specific policy statements
          policyDocs.forEach(p => statements.push(...p.statement));
          callback(null, statements);
        });
      });
    }, configuration.getConfig('dbName'));
  },

  /**
   * removes all policies for a user
   *
   * @param {ObjectId} userId - the id of the user to remove policies for
   * @param {function} callback - function of the form function (error, policy)
   */

  clearPolicies: function (userId, callback) {
    database.getDatabase(function(err, db){
	    db.destroy('policy', {user: userId}, function (error) {
	      callback(error);
	    });
    }, configuration.getConfig('dbName'));
  },

  /**
   * Provides an express middleware function to verify access to the req.url
   *
   * @return {function}
   */

  policyChecker: function () {
    return (req, res, next) => {
<<<<<<< HEAD
      if (this.shouldIgnore(req.url)) { // first check if the route should be ignored
        return next();
=======
      if(this.shouldIgnore(req.url)) {
        return next(); // route has been explicitly ignored somewhere
>>>>>>> e5787402
      }
      const user = app.usermanager.getCurrentUser();

      if (!user || !user._id) {
        return res.status(403).json({ statusCode: STATUS.NOT_AUTHENTICATED });
      }
<<<<<<< HEAD
      // build path from req.url
      const resource = this.buildResourceString(user.tenant._id, req.url);
      const action = this.getActionType(req.method.toLowerCase()); // at this point, we can only enforce CRUD methods
      this.hasPermission(user._id, action, resource, function (error, allowed) {
        if (error) {
          return res.status(500).json(error);
        }
        if (allowed) { // if we have permission, just continue
          return next();
        }
        res.status(403).json({ statusCode: STATUS.ACCESS_DENIED });
=======
      const action = this.getActionType(req.method.toLowerCase());
      const resource = this.buildResourceString(user.tenant._id, req.path);

      this.hasPermission(user._id, action, resource, function (error, allowed) {
        if(error) {
          return res.status(500).json(error);
        }
        if(!allowed) {
          return res.status(403).json({ statusCode: STATUS.ACCESS_DENIED });
        }
        next(); // we have permission, continue with the middleware stack
>>>>>>> e5787402
      });
    }
  },

  getUserPermissions: function(userId, callback) {
    if (!userId) {
      return callback(null, []);
    }

    var userPermissions = [];

    database.getDatabase(function (error, db) {
      if (error) {
        return callback(error);
      }

      var search = { _id: userId };
      var options = {
        populate: {
          roles: '_id statement'
        }
      };

      db.retrieveOne('user', search, options, function (error, user) {
        if (error) {
          return callback(error);
        }

        if (!user) {
          return callback(new Error('User not found: ' + userId));
        }

        // Would be nice if db.retrieve could be used with findOne
        var roles = user.roles;
        var userStatements = [];

        // Go through each role assigned to the user
        async.eachSeries(
          roles,
          function(role, rolesCallback) {
            // Fetch the statements from the roles collection
            // (No DB call, because we used populate)
            // also, I've added a utility function db.retrieveOne for ya, Daryl ;)
            userStatements.push(role.statement);
            rolesCallback();
          },
          function() {
            // Flatten the arrays and make them unique
            var uniqueStatements = _.union(_.flatten(userStatements));

            // Go through each statement and build permissionString ready to push
            // to the user model
            async.eachSeries(
              uniqueStatements,
              function(userStatement, uniqueStatementsCallback) {

                var apiString = userStatement.resource.replace('urn:x-adapt:', '').replace('/api', '');

                var statementActions = userStatement.action;
                async.eachSeries(
                  statementActions,
                  function(statementAction, statementActionsCallback) {

                    var permissionString = apiString + ':' + statementAction;
                    userPermissions.push(permissionString);

                    statementActionsCallback();
                  }, function() {
                    uniqueStatementsCallback();
                  }
                );
              }, function() {
                // After all that - push back the callback
                return callback(null, userPermissions);
              }
            );
          }
        );
      });
    }, configuration.getConfig('dbName')); // need to target master tenant

  }
};<|MERGE_RESOLUTION|>--- conflicted
+++ resolved
@@ -131,32 +131,12 @@
      */
     parse: function (cb) {
       let allowed = false;
-<<<<<<< HEAD
-      let cachedPermissions = app.usermanager.getSessionVariable('cachedPermissions') || {};
-      // return early using cached permissions (if production)
-      if (configuration.getConfig('isProduction') && cachedPermissions[resource]) {
-        return cb(null, cachedPermissions[resource]);
-      }
-=======
->>>>>>> e5787402
+
       const resourceToken = this.tokens(resource);
 
       if (!resourceToken) {
         return callback(new Error('given resource is not a valid format'));
       }
-<<<<<<< HEAD
-      for(let i = 0, statement = statements[i]; i < statements.length; i++) {
-        if (!statement.action.includes(action)) { // check if action matches
-          continue;
-        }
-        const statementToken = this.tokens(statement.resource) || {};
-        const sharesNamespace = statementToken.namespace === resourceToken.namespace;
-        const matchesResource = this.captures(statementToken.identifier, resourceToken.identifier);
-
-        if(!sharesNamespace || !matchesResource) {
-          continue;
-        }
-=======
       for(let i = 0; i < statements.length; i++) {
         const statement = statements[i];
         
@@ -170,7 +150,6 @@
         if(!sharesNamespace || !matchesResource) {
           continue;
         }
->>>>>>> e5787402
         const effect = statement.effect.toLowerCase();
         if(effect === 'deny') { // explicit deny has precedence
           allowed = false;
@@ -178,11 +157,6 @@
         }
         if(effect === 'allow') allowed = true; // this may be overridden by further statements
       }
-<<<<<<< HEAD
-      // save the result in the session
-      app.usermanager.setSessionVariable('cachedPermissions', Object.assign(cachedPermissions, { [resource]: allowed }));
-=======
->>>>>>> e5787402
       cb(null, allowed);
     }
   });
@@ -515,32 +489,14 @@
 
   policyChecker: function () {
     return (req, res, next) => {
-<<<<<<< HEAD
-      if (this.shouldIgnore(req.url)) { // first check if the route should be ignored
-        return next();
-=======
       if(this.shouldIgnore(req.url)) {
         return next(); // route has been explicitly ignored somewhere
->>>>>>> e5787402
       }
       const user = app.usermanager.getCurrentUser();
 
       if (!user || !user._id) {
         return res.status(403).json({ statusCode: STATUS.NOT_AUTHENTICATED });
       }
-<<<<<<< HEAD
-      // build path from req.url
-      const resource = this.buildResourceString(user.tenant._id, req.url);
-      const action = this.getActionType(req.method.toLowerCase()); // at this point, we can only enforce CRUD methods
-      this.hasPermission(user._id, action, resource, function (error, allowed) {
-        if (error) {
-          return res.status(500).json(error);
-        }
-        if (allowed) { // if we have permission, just continue
-          return next();
-        }
-        res.status(403).json({ statusCode: STATUS.ACCESS_DENIED });
-=======
       const action = this.getActionType(req.method.toLowerCase());
       const resource = this.buildResourceString(user.tenant._id, req.path);
 
@@ -552,7 +508,6 @@
           return res.status(403).json({ statusCode: STATUS.ACCESS_DENIED });
         }
         next(); // we have permission, continue with the middleware stack
->>>>>>> e5787402
       });
     }
   },
