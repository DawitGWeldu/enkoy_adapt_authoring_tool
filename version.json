{
<<<<<<< HEAD
    "adapt_authoring": "v0.1.3",
=======
    "adapt_authoring": "v0.1.4",
>>>>>>> 5e06f3fa
    "adapt_framework": "v2.0.1"
}<|MERGE_RESOLUTION|>--- conflicted
+++ resolved
@@ -1,8 +1,4 @@
 {
-<<<<<<< HEAD
-    "adapt_authoring": "v0.1.3",
-=======
     "adapt_authoring": "v0.1.4",
->>>>>>> 5e06f3fa
     "adapt_framework": "v2.0.1"
 }